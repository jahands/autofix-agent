lockfileVersion: '9.0'

settings:
  autoInstallPeers: true
  excludeLinksFromLockfile: false

importers:

  .:
    devDependencies:
      '@changesets/cli':
        specifier: 2.29.3
        version: 2.29.3
      '@ianvs/prettier-plugin-sort-imports':
        specifier: 4.4.1
        version: 4.4.1(prettier@3.5.3)
      '@repo/eslint-config':
        specifier: workspace:*
        version: link:packages/eslint-config
      '@repo/tools':
        specifier: workspace:*
        version: link:packages/tools
      '@repo/typescript-config':
        specifier: workspace:*
        version: link:packages/typescript-config
      '@repo/workspace-dependencies':
        specifier: workspace:*
        version: link:packages/workspace-dependencies
      '@turbo/gen':
        specifier: 2.5.3
        version: 2.5.3(@types/node@22.15.16)(typescript@5.5.4)
      npm-run-all2:
        specifier: 8.0.1
        version: 8.0.1
      prettier:
        specifier: 3.5.3
        version: 3.5.3
      prettier-plugin-packagejson:
        specifier: 2.5.11
        version: 2.5.11(prettier@3.5.3)
      syncpack:
        specifier: 13.0.4
        version: 13.0.4(typescript@5.5.4)
      turbo:
        specifier: 2.5.3
        version: 2.5.3
      typescript:
        specifier: 5.5.4
        version: 5.5.4
      vitest:
        specifier: 3.1.3
        version: 3.1.3(@types/node@22.15.16)(lightningcss@1.29.2)(tsx@4.19.4)(yaml@2.7.1)

  apps/autofix:
    dependencies:
      '@hono/node-server':
        specifier: 1.14.1
        version: 1.14.1(hono@4.7.8)
      '@hono/standard-validator':
        specifier: 0.1.2
        version: 0.1.2(@standard-schema/spec@1.0.0)(hono@4.7.8)
      '@hono/zod-validator':
        specifier: 0.5.0
        version: 0.5.0(hono@4.7.8)(zod@4.0.0-beta.20250430T185432)
      '@repo/hono-helpers':
        specifier: workspace:*
        version: link:../../packages/hono-helpers
      agents:
        specifier: 0.0.87
        version: 0.0.87(@cloudflare/workers-types@4.20250508.0)(react@19.1.0)
      ai:
        specifier: 4.3.10
        version: 4.3.10(react@19.1.0)(zod@3.24.4)
      hono:
        specifier: 4.7.8
        version: 4.7.8
<<<<<<< HEAD
      workers-ai-provider:
        specifier: 0.4.1
        version: 0.4.1
=======
      mime:
        specifier: 4.0.7
        version: 4.0.7
      mock-fs:
        specifier: 5.5.0
        version: 5.5.0
      tsx:
        specifier: 4.19.4
        version: 4.19.4
>>>>>>> 115c9ed4
      workers-tagged-logger:
        specifier: 0.10.0
        version: 0.10.0
      zod:
        specifier: 3.24.4
        version: 3.24.4
    devDependencies:
      '@cloudflare/vite-plugin':
        specifier: 1.1.0
        version: 1.1.0(rollup@4.35.0)(vite@6.3.4(@types/node@22.15.16)(lightningcss@1.29.2)(tsx@4.19.4)(yaml@2.7.1))(workerd@1.20250507.0)(wrangler@4.14.3(@cloudflare/workers-types@4.20250508.0))
      '@cloudflare/vitest-pool-workers':
        specifier: 0.8.26
        version: 0.8.26(@cloudflare/workers-types@4.20250508.0)(@vitest/runner@3.1.3)(@vitest/snapshot@3.1.3)(vitest@3.1.3(@types/node@22.15.16)(lightningcss@1.29.2)(tsx@4.19.4)(yaml@2.7.1))
      '@repo/eslint-config':
        specifier: workspace:*
        version: link:../../packages/eslint-config
      '@repo/tools':
        specifier: workspace:*
        version: link:../../packages/tools
      '@repo/typescript-config':
        specifier: workspace:*
        version: link:../../packages/typescript-config
      '@types/mock-fs':
        specifier: 4.13.4
        version: 4.13.4
      '@types/node':
        specifier: 22.15.16
        version: 22.15.16
      vite:
        specifier: 6.3.4
        version: 6.3.4(@types/node@22.15.16)(lightningcss@1.29.2)(tsx@4.19.4)(yaml@2.7.1)
      vitest:
        specifier: 3.1.3
        version: 3.1.3(@types/node@22.15.16)(lightningcss@1.29.2)(tsx@4.19.4)(yaml@2.7.1)
      wrangler:
        specifier: 4.14.3
        version: 4.14.3(@cloudflare/workers-types@4.20250508.0)

  apps/example-worker-echoback:
    dependencies:
      '@repo/hono-helpers':
        specifier: workspace:*
        version: link:../../packages/hono-helpers
      hono:
        specifier: 4.7.8
        version: 4.7.8
      workers-tagged-logger:
        specifier: 0.10.0
        version: 0.10.0
    devDependencies:
      '@cloudflare/vitest-pool-workers':
        specifier: 0.8.26
        version: 0.8.26(@cloudflare/workers-types@4.20250508.0)(@vitest/runner@3.1.3)(@vitest/snapshot@3.1.3)(vitest@3.1.3(@types/node@22.15.16)(lightningcss@1.29.2)(tsx@4.19.4)(yaml@2.7.1))
      '@repo/eslint-config':
        specifier: workspace:*
        version: link:../../packages/eslint-config
      '@repo/tools':
        specifier: workspace:*
        version: link:../../packages/tools
      '@repo/typescript-config':
        specifier: workspace:*
        version: link:../../packages/typescript-config
      '@types/node':
        specifier: 22.15.16
        version: 22.15.16
      vitest:
        specifier: 3.1.3
        version: 3.1.3(@types/node@22.15.16)(lightningcss@1.29.2)(tsx@4.19.4)(yaml@2.7.1)
      wrangler:
        specifier: 4.14.3
        version: 4.14.3(@cloudflare/workers-types@4.20250508.0)

  packages/eslint-config:
    devDependencies:
      '@types/eslint':
        specifier: 8.56.10
        version: 8.56.10
      '@typescript-eslint/eslint-plugin':
        specifier: 7.18.0
        version: 7.18.0(@typescript-eslint/parser@7.18.0(eslint@8.57.0)(typescript@5.5.4))(eslint@8.57.0)(typescript@5.5.4)
      '@typescript-eslint/parser':
        specifier: 7.18.0
        version: 7.18.0(eslint@8.57.0)(typescript@5.5.4)
      eslint:
        specifier: 8.57.0
        version: 8.57.0
      eslint-config-prettier:
        specifier: 9.1.0
        version: 9.1.0(eslint@8.57.0)
      eslint-config-turbo:
        specifier: 2.5.3
        version: 2.5.3(eslint@8.57.0)(turbo@2.5.3)
      eslint-import-resolver-typescript:
        specifier: 4.3.4
        version: 4.3.4(eslint-plugin-import@2.31.0)(eslint@8.57.0)
      eslint-plugin-import:
        specifier: 2.31.0
        version: 2.31.0(@typescript-eslint/parser@7.18.0(eslint@8.57.0)(typescript@5.5.4))(eslint-import-resolver-typescript@4.3.4)(eslint@8.57.0)
      eslint-plugin-only-warn:
        specifier: 1.1.0
        version: 1.1.0
      eslint-plugin-react-hooks:
        specifier: 4.6.2
        version: 4.6.2(eslint@8.57.0)
      eslint-plugin-unused-imports:
        specifier: 3.2.0
        version: 3.2.0(@typescript-eslint/eslint-plugin@7.18.0(@typescript-eslint/parser@7.18.0(eslint@8.57.0)(typescript@5.5.4))(eslint@8.57.0)(typescript@5.5.4))(eslint@8.57.0)
      typescript:
        specifier: 5.5.4
        version: 5.5.4
      vitest:
        specifier: 3.1.3
        version: 3.1.3(@types/node@22.15.16)(lightningcss@1.29.2)(tsx@4.19.4)(yaml@2.7.1)

  packages/hono-helpers:
    dependencies:
      '@hono/standard-validator':
        specifier: 0.1.2
        version: 0.1.2(@standard-schema/spec@1.0.0)(hono@4.7.8)
      hono:
        specifier: 4.7.8
        version: 4.7.8
      http-codex:
        specifier: 0.5.4
        version: 0.5.4
      workers-tagged-logger:
        specifier: 0.10.0
        version: 0.10.0
      zod:
        specifier: 3.24.4
        version: 3.24.4
    devDependencies:
      '@cloudflare/vitest-pool-workers':
        specifier: 0.8.26
        version: 0.8.26(@cloudflare/workers-types@4.20250508.0)(@vitest/runner@3.1.3)(@vitest/snapshot@3.1.3)(vitest@3.1.3(@types/node@22.15.16)(lightningcss@1.29.2)(tsx@4.19.4)(yaml@2.7.1))
      '@cloudflare/workers-types':
        specifier: 4.20250508.0
        version: 4.20250508.0
      '@repo/eslint-config':
        specifier: workspace:*
        version: link:../eslint-config
      '@repo/tools':
        specifier: workspace:*
        version: link:../tools
      '@repo/typescript-config':
        specifier: workspace:*
        version: link:../typescript-config
      vitest:
        specifier: 3.1.3
        version: 3.1.3(@types/node@22.15.16)(lightningcss@1.29.2)(tsx@4.19.4)(yaml@2.7.1)

  packages/tools:
    dependencies:
      '@commander-js/extra-typings':
        specifier: 13.1.0
        version: 13.1.0(commander@13.1.0)
      '@jahands/cli-tools':
        specifier: 0.10.0
        version: 0.10.0(@commander-js/extra-typings@13.1.0(commander@13.1.0))(commander@13.1.0)(typescript@5.8.2)(zod@3.24.4)(zx@8.5.3)
      '@types/node':
        specifier: 22.15.16
        version: 22.15.16
      cli-table3:
        specifier: 0.6.5
        version: 0.6.5
      commander:
        specifier: 13.1.0
        version: 13.1.0
      empathic:
        specifier: 1.1.0
        version: 1.1.0
      esbuild:
        specifier: 0.25.4
        version: 0.25.4
      memoize-one:
        specifier: 6.0.0
        version: 6.0.0
      ts-pattern:
        specifier: 5.7.0
        version: 5.7.0
      tsx:
        specifier: 4.19.4
        version: 4.19.4
      zod:
        specifier: 3.24.4
        version: 3.24.4
      zx:
        specifier: 8.5.3
        version: 8.5.3
    devDependencies:
      vitest:
        specifier: 3.1.3
        version: 3.1.3(@types/node@22.15.16)(lightningcss@1.29.2)(tsx@4.19.4)(yaml@2.7.1)

  packages/typescript-config: {}

  packages/workspace-dependencies:
    dependencies:
      '@repo/tools':
        specifier: workspace:*
        version: link:../tools
      esbuild:
        specifier: 0.25.4
        version: 0.25.4
      slugify:
        specifier: 1.6.6
        version: 1.6.6
      wrangler:
        specifier: 4.14.3
        version: 4.14.3(@cloudflare/workers-types@4.20250508.0)
      yaml:
        specifier: 2.7.1
        version: 2.7.1
      zod:
        specifier: 3.24.4
        version: 3.24.4
      zx:
        specifier: 8.5.3
        version: 8.5.3
    devDependencies:
      vitest:
        specifier: 3.1.3
        version: 3.1.3(@types/node@22.15.16)(lightningcss@1.29.2)(tsx@4.19.4)(yaml@2.7.1)

packages:

  '@aashutoshrathi/word-wrap@1.2.6':
    resolution: {integrity: sha512-1Yjs2SvM8TflER/OD3cOjhWWOZb58A2t7wpE2S9XfBYTiIl+XFhQG2bjy4Pu1I+EAlCNUzRDYDdFwFYUKvXcIA==}
    engines: {node: '>=0.10.0'}

  '@ai-sdk/provider-utils@2.2.8':
    resolution: {integrity: sha512-fqhG+4sCVv8x7nFzYnFo19ryhAa3w096Kmc3hWxMQfW/TubPOmt3A6tYZhl4mUfQWWQMsuSkLrtjlWuXBVSGQA==}
    engines: {node: '>=18'}
    peerDependencies:
      zod: ^3.23.8

  '@ai-sdk/provider@1.1.3':
    resolution: {integrity: sha512-qZMxYJ0qqX/RfnuIaab+zp8UAeJn/ygXXAffR5I4N0n1IrvA6qBsjc8hXLmBiMV2zoXlifkacF7sEFnYnjBcqg==}
    engines: {node: '>=18'}

  '@ai-sdk/react@1.2.12':
    resolution: {integrity: sha512-jK1IZZ22evPZoQW3vlkZ7wvjYGYF+tRBKXtrcolduIkQ/m/sOAVcVeVDUDvh1T91xCnWCdUGCPZg2avZ90mv3g==}
    engines: {node: '>=18'}
    peerDependencies:
      react: ^18 || ^19 || ^19.0.0-rc
      zod: ^3.23.8
    peerDependenciesMeta:
      zod:
        optional: true

  '@ai-sdk/ui-utils@1.2.11':
    resolution: {integrity: sha512-3zcwCc8ezzFlwp3ZD15wAPjf2Au4s3vAbKsXQVyhxODHcmu0iyPO2Eua6D/vicq/AUm/BAo60r97O6HU+EI0+w==}
    engines: {node: '>=18'}
    peerDependencies:
      zod: ^3.23.8

  '@babel/code-frame@7.26.2':
    resolution: {integrity: sha512-RJlIHRueQgwWitWgF8OdFYGZX328Ax5BCemNGlqHfplnRT9ESi8JkFlvaVYbS+UubVY6dpv87Fs2u5M29iNFVQ==}
    engines: {node: '>=6.9.0'}

  '@babel/generator@7.26.10':
    resolution: {integrity: sha512-rRHT8siFIXQrAYOYqZQVsAr8vJ+cBNqcVAY6m5V8/4QqzaPl+zDBe6cLEPRDuNOUf3ww8RfJVlOyQMoSI+5Ang==}
    engines: {node: '>=6.9.0'}

  '@babel/helper-string-parser@7.25.9':
    resolution: {integrity: sha512-4A/SCr/2KLd5jrtOMFzaKjVtAei3+2r/NChoBNoZ3EyP/+GlhoaEGoWOZUmFmoITP7zOJyHIMm+DYRd8o3PvHA==}
    engines: {node: '>=6.9.0'}

  '@babel/helper-validator-identifier@7.25.9':
    resolution: {integrity: sha512-Ed61U6XJc3CVRfkERJWDz4dJwKe7iLmmJsbOGu9wSloNSFttHV0I8g6UAgb7qnK5ly5bGLPd4oXZlxCdANBOWQ==}
    engines: {node: '>=6.9.0'}

  '@babel/parser@7.26.10':
    resolution: {integrity: sha512-6aQR2zGE/QFi8JpDLjUZEPYOs7+mhKXm86VaKFiLP35JQwQb6bwUE+XbvkH0EptsYhbNBSUGaUBLKqxH1xSgsA==}
    engines: {node: '>=6.0.0'}
    hasBin: true

  '@babel/runtime-corejs3@7.26.10':
    resolution: {integrity: sha512-uITFQYO68pMEYR46AHgQoyBg7KPPJDAbGn4jUTIRgCFJIp88MIBUianVOplhZDEec07bp9zIyr4Kp0FCyQzmWg==}
    engines: {node: '>=6.9.0'}

  '@babel/runtime@7.26.10':
    resolution: {integrity: sha512-2WJMeRQPHKSPemqk/awGrAiuFfzBmOIPXKizAsVhWH9YJqLZ0H+HS4c8loHGgW6utJ3E/ejXQUsiGaQy2NZ9Fw==}
    engines: {node: '>=6.9.0'}

  '@babel/template@7.26.9':
    resolution: {integrity: sha512-qyRplbeIpNZhmzOysF/wFMuP9sctmh2cFzRAZOn1YapxBsE1i9bJIY586R/WBLfLcmcBlM8ROBiQURnnNy+zfA==}
    engines: {node: '>=6.9.0'}

  '@babel/traverse@7.26.10':
    resolution: {integrity: sha512-k8NuDrxr0WrPH5Aupqb2LCVURP/S0vBEn5mK6iH+GIYob66U5EtoZvcdudR2jQ4cmTwhEwW1DLB+Yyas9zjF6A==}
    engines: {node: '>=6.9.0'}

  '@babel/types@7.26.10':
    resolution: {integrity: sha512-emqcG3vHrpxUKTrxcblR36dcrcoRDvKmnL/dCL6ZsHaShW80qxCAcNhzQZrpeM765VzEos+xOi4s+r4IXzTwdQ==}
    engines: {node: '>=6.9.0'}

  '@changesets/apply-release-plan@7.0.12':
    resolution: {integrity: sha512-EaET7As5CeuhTzvXTQCRZeBUcisoYPDDcXvgTE/2jmmypKp0RC7LxKj/yzqeh/1qFTZI7oDGFcL1PHRuQuketQ==}

  '@changesets/assemble-release-plan@6.0.7':
    resolution: {integrity: sha512-vS5J92Rm7ZUcrvtu6WvggGWIdohv8s1/3ypRYQX8FsPO+KPDx6JaNC3YwSfh2umY/faGGfNnq42A7PRT0aZPFw==}

  '@changesets/changelog-git@0.2.1':
    resolution: {integrity: sha512-x/xEleCFLH28c3bQeQIyeZf8lFXyDFVn1SgcBiR2Tw/r4IAWlk1fzxCEZ6NxQAjF2Nwtczoen3OA2qR+UawQ8Q==}

  '@changesets/cli@2.29.3':
    resolution: {integrity: sha512-TNhKr6Loc7I0CSD9LpAyVNSxWBHElXVmmvQYIZQvaMan5jddmL7geo3+08Wi7ImgHFVNB0Nhju/LzXqlrkoOxg==}
    hasBin: true

  '@changesets/config@3.1.1':
    resolution: {integrity: sha512-bd+3Ap2TKXxljCggI0mKPfzCQKeV/TU4yO2h2C6vAihIo8tzseAn2e7klSuiyYYXvgu53zMN1OeYMIQkaQoWnA==}

  '@changesets/errors@0.2.0':
    resolution: {integrity: sha512-6BLOQUscTpZeGljvyQXlWOItQyU71kCdGz7Pi8H8zdw6BI0g3m43iL4xKUVPWtG+qrrL9DTjpdn8eYuCQSRpow==}

  '@changesets/get-dependents-graph@2.1.3':
    resolution: {integrity: sha512-gphr+v0mv2I3Oxt19VdWRRUxq3sseyUpX9DaHpTUmLj92Y10AGy+XOtV+kbM6L/fDcpx7/ISDFK6T8A/P3lOdQ==}

  '@changesets/get-release-plan@4.0.11':
    resolution: {integrity: sha512-4DZpsewsc/1m5TArVg5h1c0U94am+cJBnu3izAM3yYIZr8+zZwa3AXYdEyCNURzjx0wWr80u/TWoxshbwdZXOA==}

  '@changesets/get-version-range-type@0.4.0':
    resolution: {integrity: sha512-hwawtob9DryoGTpixy1D3ZXbGgJu1Rhr+ySH2PvTLHvkZuQ7sRT4oQwMh0hbqZH1weAooedEjRsbrWcGLCeyVQ==}

  '@changesets/git@3.0.4':
    resolution: {integrity: sha512-BXANzRFkX+XcC1q/d27NKvlJ1yf7PSAgi8JG6dt8EfbHFHi4neau7mufcSca5zRhwOL8j9s6EqsxmT+s+/E6Sw==}

  '@changesets/logger@0.1.1':
    resolution: {integrity: sha512-OQtR36ZlnuTxKqoW4Sv6x5YIhOmClRd5pWsjZsddYxpWs517R0HkyiefQPIytCVh4ZcC5x9XaG8KTdd5iRQUfg==}

  '@changesets/parse@0.4.1':
    resolution: {integrity: sha512-iwksMs5Bf/wUItfcg+OXrEpravm5rEd9Bf4oyIPL4kVTmJQ7PNDSd6MDYkpSJR1pn7tz/k8Zf2DhTCqX08Ou+Q==}

  '@changesets/pre@2.0.2':
    resolution: {integrity: sha512-HaL/gEyFVvkf9KFg6484wR9s0qjAXlZ8qWPDkTyKF6+zqjBe/I2mygg3MbpZ++hdi0ToqNUF8cjj7fBy0dg8Ug==}

  '@changesets/read@0.6.5':
    resolution: {integrity: sha512-UPzNGhsSjHD3Veb0xO/MwvasGe8eMyNrR/sT9gR8Q3DhOQZirgKhhXv/8hVsI0QpPjR004Z9iFxoJU6in3uGMg==}

  '@changesets/should-skip-package@0.1.2':
    resolution: {integrity: sha512-qAK/WrqWLNCP22UDdBTMPH5f41elVDlsNyat180A33dWxuUDyNpg6fPi/FyTZwRriVjg0L8gnjJn2F9XAoF0qw==}

  '@changesets/types@4.1.0':
    resolution: {integrity: sha512-LDQvVDv5Kb50ny2s25Fhm3d9QSZimsoUGBsUioj6MC3qbMUCuC8GPIvk/M6IvXx3lYhAs0lwWUQLb+VIEUCECw==}

  '@changesets/types@6.1.0':
    resolution: {integrity: sha512-rKQcJ+o1nKNgeoYRHKOS07tAMNd3YSN0uHaJOZYjBAgxfV7TUE7JE+z4BzZdQwb5hKaYbayKN5KrYV7ODb2rAA==}

  '@changesets/write@0.4.0':
    resolution: {integrity: sha512-CdTLvIOPiCNuH71pyDu3rA+Q0n65cmAbXnwWH84rKGiFumFzkmHNT8KHTMEchcxN+Kl8I54xGUhJ7l3E7X396Q==}

  '@cloudflare/kv-asset-handler@0.4.0':
    resolution: {integrity: sha512-+tv3z+SPp+gqTIcImN9o0hqE9xyfQjI1XD9pL6NuKjua9B1y7mNYv0S9cP+QEbA4ppVgGZEmKOvHX5G5Ei1CVA==}
    engines: {node: '>=18.0.0'}

  '@cloudflare/unenv-preset@2.3.1':
    resolution: {integrity: sha512-Xq57Qd+ADpt6hibcVBO0uLG9zzRgyRhfCUgBT9s+g3+3Ivg5zDyVgLFy40ES1VdNcu8rPNSivm9A+kGP5IVaPg==}
    peerDependencies:
      unenv: 2.0.0-rc.15
      workerd: ^1.20250320.0
    peerDependenciesMeta:
      workerd:
        optional: true

  '@cloudflare/vite-plugin@1.1.0':
    resolution: {integrity: sha512-b265RnBqZE57KBPPwhDWFu8W51RNnl4LkxNgY/GzbXoztc6qDcnMs7IVyPCcCvyXa4ogSQz5MvQ3yB5Ehn5E8A==}
    peerDependencies:
      vite: ^6.1.0
      wrangler: ^3.101.0 || ^4.0.0

  '@cloudflare/vitest-pool-workers@0.8.26':
    resolution: {integrity: sha512-Pc+F4gqL/mGVWjBbELYrzvPo7k5kcvC/LVQJUBWUUiI13jqu4C+t22RdI4Lnev5NNVXgoZ5W9H8CK6M5lGO7hg==}
    peerDependencies:
      '@vitest/runner': 2.0.x - 3.1.x
      '@vitest/snapshot': 2.0.x - 3.1.x
      vitest: 2.0.x - 3.1.x

  '@cloudflare/workerd-darwin-64@1.20250428.0':
    resolution: {integrity: sha512-6nVe9oV4Hdec6ctzMtW80TiDvNTd2oFPi3VsKqSDVaJSJbL+4b6seyJ7G/UEPI+si6JhHBSLV2/9lNXNGLjClA==}
    engines: {node: '>=16'}
    cpu: [x64]
    os: [darwin]

  '@cloudflare/workerd-darwin-64@1.20250507.0':
    resolution: {integrity: sha512-xC+8hmQuOUUNCVT9DWpLMfxhR4Xs4kI8v7Bkybh4pzGC85moH6fMfCBNaP0YQCNAA/BR56aL/AwfvMVGskTK/A==}
    engines: {node: '>=16'}
    cpu: [x64]
    os: [darwin]

  '@cloudflare/workerd-darwin-arm64@1.20250428.0':
    resolution: {integrity: sha512-/TB7bh7SIJ5f+6r4PHsAz7+9Qal/TK1cJuKFkUno1kqGlZbdrMwH0ATYwlWC/nBFeu2FB3NUolsTntEuy23hnQ==}
    engines: {node: '>=16'}
    cpu: [arm64]
    os: [darwin]

  '@cloudflare/workerd-darwin-arm64@1.20250507.0':
    resolution: {integrity: sha512-Oynff5H8yM4trfUFaKdkOvPV3jac8mg7QC19ILZluCVgLx/JGEVLEJ7do1Na9rLqV8CK4gmUXPrUMX7uerhQgg==}
    engines: {node: '>=16'}
    cpu: [arm64]
    os: [darwin]

  '@cloudflare/workerd-linux-64@1.20250428.0':
    resolution: {integrity: sha512-9eCbj+R3CKqpiXP6DfAA20DxKge+OTj7Hyw3ZewiEhWH9INIHiJwJQYybu4iq9kJEGjnGvxgguLFjSCWm26hgg==}
    engines: {node: '>=16'}
    cpu: [x64]
    os: [linux]

  '@cloudflare/workerd-linux-64@1.20250507.0':
    resolution: {integrity: sha512-/HAA+Zg/R7Q/Smyl835FUFKjotZN1UzN9j/BHBd0xKmKov97QkXAX8gsyGnyKqRReIOinp8x/8+UebTICR7VJw==}
    engines: {node: '>=16'}
    cpu: [x64]
    os: [linux]

  '@cloudflare/workerd-linux-arm64@1.20250428.0':
    resolution: {integrity: sha512-D9NRBnW46nl1EQsP13qfkYb5lbt4C6nxl38SBKY/NOcZAUoHzNB5K0GaK8LxvpkM7X/97ySojlMfR5jh5DNXYQ==}
    engines: {node: '>=16'}
    cpu: [arm64]
    os: [linux]

  '@cloudflare/workerd-linux-arm64@1.20250507.0':
    resolution: {integrity: sha512-NMPibSdOYeycU0IrKkgOESFJQy7dEpHvuatZxQxlT+mIQK0INzI3irp2kKxhF99s25kPC4p+xg9bU3ugTrs3VQ==}
    engines: {node: '>=16'}
    cpu: [arm64]
    os: [linux]

  '@cloudflare/workerd-windows-64@1.20250428.0':
    resolution: {integrity: sha512-RQCRj28eitjKD0tmei6iFOuWqMuHMHdNGEigRmbkmuTlpbWHNAoHikgCzZQ/dkKDdatA76TmcpbyECNf31oaTA==}
    engines: {node: '>=16'}
    cpu: [x64]
    os: [win32]

  '@cloudflare/workerd-windows-64@1.20250507.0':
    resolution: {integrity: sha512-c91fhNP8ufycdIDqjVyKTqeb4ewkbAYXFQbLreMVgh4LLQQPDDEte8wCdmaFy5bIL0M9d85PpdCq51RCzq/FaQ==}
    engines: {node: '>=16'}
    cpu: [x64]
    os: [win32]

  '@cloudflare/workers-types@4.20250508.0':
    resolution: {integrity: sha512-Gr7NLsHy5BFXbWVMMO+1mf/DwxT30tNw5LGhC86S+CXErM2a2eJ0HJHqgAs0Y8Lt/XEUSrH9QrUFDvJWNhE4Rg==}

  '@colors/colors@1.5.0':
    resolution: {integrity: sha512-ooWCrlZP11i8GImSjTHYHLkvFDP48nS4+204nGb1RiX/WXYHmJA2III9/e2DWVabCESdW7hBAEzHRqUn9OUVvQ==}
    engines: {node: '>=0.1.90'}

  '@commander-js/extra-typings@13.1.0':
    resolution: {integrity: sha512-q5P52BYb1hwVWE6dtID7VvuJWrlfbCv4klj7BjUUOqMz4jbSZD4C9fJ9lRjL2jnBGTg+gDDlaXN51rkWcLk4fg==}
    peerDependencies:
      commander: ~13.1.0

  '@cspotcode/source-map-support@0.8.1':
    resolution: {integrity: sha512-IchNf6dN4tHoMFIn/7OE8LWZ19Y6q/67Bmf6vnGREv8RSbBVb9LPJxEcnwrcwX6ixSvaiGoomAUvu4YSxXrVgw==}
    engines: {node: '>=12'}

  '@emnapi/core@1.4.3':
    resolution: {integrity: sha512-4m62DuCE07lw01soJwPiBGC0nAww0Q+RY70VZ+n49yDIO13yyinhbWCeNnaob0lakDtWQzSdtNWzJeOJt2ma+g==}

  '@emnapi/runtime@1.4.3':
    resolution: {integrity: sha512-pBPWdu6MLKROBX05wSNKcNb++m5Er+KQ9QkB+WVM+pW2Kx9hoSrVTnu3BdkI5eBLZoKu/J6mW/B6i6bJB2ytXQ==}

  '@emnapi/wasi-threads@1.0.2':
    resolution: {integrity: sha512-5n3nTJblwRi8LlXkJ9eBzu+kZR8Yxcc7ubakyQTFzPMtIhFpUBRbsnc2Dv88IZDIbCDlBiWrknhB4Lsz7mg6BA==}

  '@esbuild/aix-ppc64@0.25.4':
    resolution: {integrity: sha512-1VCICWypeQKhVbE9oW/sJaAmjLxhVqacdkvPLEjwlttjfwENRSClS8EjBz0KzRyFSCPDIkuXW34Je/vk7zdB7Q==}
    engines: {node: '>=18'}
    cpu: [ppc64]
    os: [aix]

  '@esbuild/android-arm64@0.25.4':
    resolution: {integrity: sha512-bBy69pgfhMGtCnwpC/x5QhfxAz/cBgQ9enbtwjf6V9lnPI/hMyT9iWpR1arm0l3kttTr4L0KSLpKmLp/ilKS9A==}
    engines: {node: '>=18'}
    cpu: [arm64]
    os: [android]

  '@esbuild/android-arm@0.25.4':
    resolution: {integrity: sha512-QNdQEps7DfFwE3hXiU4BZeOV68HHzYwGd0Nthhd3uCkkEKK7/R6MTgM0P7H7FAs5pU/DIWsviMmEGxEoxIZ+ZQ==}
    engines: {node: '>=18'}
    cpu: [arm]
    os: [android]

  '@esbuild/android-x64@0.25.4':
    resolution: {integrity: sha512-TVhdVtQIFuVpIIR282btcGC2oGQoSfZfmBdTip2anCaVYcqWlZXGcdcKIUklfX2wj0JklNYgz39OBqh2cqXvcQ==}
    engines: {node: '>=18'}
    cpu: [x64]
    os: [android]

  '@esbuild/darwin-arm64@0.25.4':
    resolution: {integrity: sha512-Y1giCfM4nlHDWEfSckMzeWNdQS31BQGs9/rouw6Ub91tkK79aIMTH3q9xHvzH8d0wDru5Ci0kWB8b3up/nl16g==}
    engines: {node: '>=18'}
    cpu: [arm64]
    os: [darwin]

  '@esbuild/darwin-x64@0.25.4':
    resolution: {integrity: sha512-CJsry8ZGM5VFVeyUYB3cdKpd/H69PYez4eJh1W/t38vzutdjEjtP7hB6eLKBoOdxcAlCtEYHzQ/PJ/oU9I4u0A==}
    engines: {node: '>=18'}
    cpu: [x64]
    os: [darwin]

  '@esbuild/freebsd-arm64@0.25.4':
    resolution: {integrity: sha512-yYq+39NlTRzU2XmoPW4l5Ifpl9fqSk0nAJYM/V/WUGPEFfek1epLHJIkTQM6bBs1swApjO5nWgvr843g6TjxuQ==}
    engines: {node: '>=18'}
    cpu: [arm64]
    os: [freebsd]

  '@esbuild/freebsd-x64@0.25.4':
    resolution: {integrity: sha512-0FgvOJ6UUMflsHSPLzdfDnnBBVoCDtBTVyn/MrWloUNvq/5SFmh13l3dvgRPkDihRxb77Y17MbqbCAa2strMQQ==}
    engines: {node: '>=18'}
    cpu: [x64]
    os: [freebsd]

  '@esbuild/linux-arm64@0.25.4':
    resolution: {integrity: sha512-+89UsQTfXdmjIvZS6nUnOOLoXnkUTB9hR5QAeLrQdzOSWZvNSAXAtcRDHWtqAUtAmv7ZM1WPOOeSxDzzzMogiQ==}
    engines: {node: '>=18'}
    cpu: [arm64]
    os: [linux]

  '@esbuild/linux-arm@0.25.4':
    resolution: {integrity: sha512-kro4c0P85GMfFYqW4TWOpvmF8rFShbWGnrLqlzp4X1TNWjRY3JMYUfDCtOxPKOIY8B0WC8HN51hGP4I4hz4AaQ==}
    engines: {node: '>=18'}
    cpu: [arm]
    os: [linux]

  '@esbuild/linux-ia32@0.25.4':
    resolution: {integrity: sha512-yTEjoapy8UP3rv8dB0ip3AfMpRbyhSN3+hY8mo/i4QXFeDxmiYbEKp3ZRjBKcOP862Ua4b1PDfwlvbuwY7hIGQ==}
    engines: {node: '>=18'}
    cpu: [ia32]
    os: [linux]

  '@esbuild/linux-loong64@0.25.4':
    resolution: {integrity: sha512-NeqqYkrcGzFwi6CGRGNMOjWGGSYOpqwCjS9fvaUlX5s3zwOtn1qwg1s2iE2svBe4Q/YOG1q6875lcAoQK/F4VA==}
    engines: {node: '>=18'}
    cpu: [loong64]
    os: [linux]

  '@esbuild/linux-mips64el@0.25.4':
    resolution: {integrity: sha512-IcvTlF9dtLrfL/M8WgNI/qJYBENP3ekgsHbYUIzEzq5XJzzVEV/fXY9WFPfEEXmu3ck2qJP8LG/p3Q8f7Zc2Xg==}
    engines: {node: '>=18'}
    cpu: [mips64el]
    os: [linux]

  '@esbuild/linux-ppc64@0.25.4':
    resolution: {integrity: sha512-HOy0aLTJTVtoTeGZh4HSXaO6M95qu4k5lJcH4gxv56iaycfz1S8GO/5Jh6X4Y1YiI0h7cRyLi+HixMR+88swag==}
    engines: {node: '>=18'}
    cpu: [ppc64]
    os: [linux]

  '@esbuild/linux-riscv64@0.25.4':
    resolution: {integrity: sha512-i8JUDAufpz9jOzo4yIShCTcXzS07vEgWzyX3NH2G7LEFVgrLEhjwL3ajFE4fZI3I4ZgiM7JH3GQ7ReObROvSUA==}
    engines: {node: '>=18'}
    cpu: [riscv64]
    os: [linux]

  '@esbuild/linux-s390x@0.25.4':
    resolution: {integrity: sha512-jFnu+6UbLlzIjPQpWCNh5QtrcNfMLjgIavnwPQAfoGx4q17ocOU9MsQ2QVvFxwQoWpZT8DvTLooTvmOQXkO51g==}
    engines: {node: '>=18'}
    cpu: [s390x]
    os: [linux]

  '@esbuild/linux-x64@0.25.4':
    resolution: {integrity: sha512-6e0cvXwzOnVWJHq+mskP8DNSrKBr1bULBvnFLpc1KY+d+irZSgZ02TGse5FsafKS5jg2e4pbvK6TPXaF/A6+CA==}
    engines: {node: '>=18'}
    cpu: [x64]
    os: [linux]

  '@esbuild/netbsd-arm64@0.25.4':
    resolution: {integrity: sha512-vUnkBYxZW4hL/ie91hSqaSNjulOnYXE1VSLusnvHg2u3jewJBz3YzB9+oCw8DABeVqZGg94t9tyZFoHma8gWZQ==}
    engines: {node: '>=18'}
    cpu: [arm64]
    os: [netbsd]

  '@esbuild/netbsd-x64@0.25.4':
    resolution: {integrity: sha512-XAg8pIQn5CzhOB8odIcAm42QsOfa98SBeKUdo4xa8OvX8LbMZqEtgeWE9P/Wxt7MlG2QqvjGths+nq48TrUiKw==}
    engines: {node: '>=18'}
    cpu: [x64]
    os: [netbsd]

  '@esbuild/openbsd-arm64@0.25.4':
    resolution: {integrity: sha512-Ct2WcFEANlFDtp1nVAXSNBPDxyU+j7+tId//iHXU2f/lN5AmO4zLyhDcpR5Cz1r08mVxzt3Jpyt4PmXQ1O6+7A==}
    engines: {node: '>=18'}
    cpu: [arm64]
    os: [openbsd]

  '@esbuild/openbsd-x64@0.25.4':
    resolution: {integrity: sha512-xAGGhyOQ9Otm1Xu8NT1ifGLnA6M3sJxZ6ixylb+vIUVzvvd6GOALpwQrYrtlPouMqd/vSbgehz6HaVk4+7Afhw==}
    engines: {node: '>=18'}
    cpu: [x64]
    os: [openbsd]

  '@esbuild/sunos-x64@0.25.4':
    resolution: {integrity: sha512-Mw+tzy4pp6wZEK0+Lwr76pWLjrtjmJyUB23tHKqEDP74R3q95luY/bXqXZeYl4NYlvwOqoRKlInQialgCKy67Q==}
    engines: {node: '>=18'}
    cpu: [x64]
    os: [sunos]

  '@esbuild/win32-arm64@0.25.4':
    resolution: {integrity: sha512-AVUP428VQTSddguz9dO9ngb+E5aScyg7nOeJDrF1HPYu555gmza3bDGMPhmVXL8svDSoqPCsCPjb265yG/kLKQ==}
    engines: {node: '>=18'}
    cpu: [arm64]
    os: [win32]

  '@esbuild/win32-ia32@0.25.4':
    resolution: {integrity: sha512-i1sW+1i+oWvQzSgfRcxxG2k4I9n3O9NRqy8U+uugaT2Dy7kLO9Y7wI72haOahxceMX8hZAzgGou1FhndRldxRg==}
    engines: {node: '>=18'}
    cpu: [ia32]
    os: [win32]

  '@esbuild/win32-x64@0.25.4':
    resolution: {integrity: sha512-nOT2vZNw6hJ+z43oP1SPea/G/6AbN6X+bGNhNuq8NtRHy4wsMhw765IKLNmnjek7GvjWBYQ8Q5VBoYTFg9y1UQ==}
    engines: {node: '>=18'}
    cpu: [x64]
    os: [win32]

  '@eslint-community/eslint-utils@4.4.0':
    resolution: {integrity: sha512-1/sA4dwrzBAyeUoQ6oxahHKmrZvsnLCg4RfxW3ZFGGmQkSNQPFNLV9CUEFQP1x9EYXHTo5p6xdhZM1Ne9p/AfA==}
    engines: {node: ^12.22.0 || ^14.17.0 || >=16.0.0}
    peerDependencies:
      eslint: ^6.0.0 || ^7.0.0 || >=8.0.0

  '@eslint-community/regexpp@4.11.0':
    resolution: {integrity: sha512-G/M/tIiMrTAxEWRfLfQJMmGNX28IxBg4PBz8XqQhqUHLFI6TL2htpIB1iQCj144V5ee/JaKyT9/WZ0MGZWfA7A==}
    engines: {node: ^12.0.0 || ^14.0.0 || >=16.0.0}

  '@eslint/eslintrc@2.1.4':
    resolution: {integrity: sha512-269Z39MS6wVJtsoUl10L60WdkhJVdPG24Q4eZTH3nnF6lpvSShEK3wQjDX9JRWAUPvPh7COouPpU9IrqaZFvtQ==}
    engines: {node: ^12.22.0 || ^14.17.0 || >=16.0.0}

  '@eslint/js@8.57.0':
    resolution: {integrity: sha512-Ys+3g2TaW7gADOJzPt83SJtCDhMjndcDMFVQ/Tj9iA1BfJzFKD9mAUXT3OenpuPHbI6P/myECxRJrofUsDx/5g==}
    engines: {node: ^12.22.0 || ^14.17.0 || >=16.0.0}

  '@fastify/busboy@2.1.1':
    resolution: {integrity: sha512-vBZP4NlzfOlerQTnba4aqZoMhE/a9HY7HRqoOPaETQcSQuWEIyZMHGfVu6w9wGtGK5fED5qRs2DteVCjOH60sA==}
    engines: {node: '>=14'}

  '@hattip/adapter-node@0.0.49':
    resolution: {integrity: sha512-BE+Y8Q4U0YcH34FZUYU4DssGKOaZLbNL0zK57Z41UZp0m9kS79ZIolBmjjpPhTVpIlRY3Rs+uhXbVXKk7mUcJA==}

  '@hattip/core@0.0.49':
    resolution: {integrity: sha512-3/ZJtC17cv8m6Sph8+nw4exUp9yhEf2Shi7HK6AHSUSBtaaQXZ9rJBVxTfZj3PGNOR/P49UBXOym/52WYKFTJQ==}

  '@hattip/headers@0.0.49':
    resolution: {integrity: sha512-rrB2lEhTf0+MNVt5WdW184Ky706F1Ze9Aazn/R8c+/FMUYF9yjem2CgXp49csPt3dALsecrnAUOHFiV0LrrHXA==}

  '@hattip/polyfills@0.0.49':
    resolution: {integrity: sha512-5g7W5s6Gq+HDxwULGFQ861yAnEx3yd9V8GDwS96HBZ1nM1u93vN+KTuwXvNsV7Z3FJmCrD/pgU8WakvchclYuA==}

  '@hattip/walk@0.0.49':
    resolution: {integrity: sha512-AgJgKLooZyQnzMfoFg5Mo/aHM+HGBC9ExpXIjNqGimYTRgNbL/K7X5EM1kR2JY90BNKk9lo6Usq1T/nWFdT7TQ==}
    hasBin: true

  '@hono/node-server@1.14.1':
    resolution: {integrity: sha512-vmbuM+HPinjWzPe7FFPWMMQMsbKE9gDPhaH0FFdqbGpkT5lp++tcWDTxwBl5EgS5y6JVgIaCdjeHRfQ4XRBRjQ==}
    engines: {node: '>=18.14.1'}
    peerDependencies:
      hono: ^4

  '@hono/standard-validator@0.1.2':
    resolution: {integrity: sha512-mVyv2fpx/o0MNAEhjXhvuVbW3BWTGnf8F4w8ZifztE+TWXjUAKr7KAOZfcDhVrurgVhKw7RbTnEog2beZM6QtQ==}
    peerDependencies:
      '@standard-schema/spec': 1.0.0
      hono: '>=3.9.0'

  '@hono/zod-validator@0.5.0':
    resolution: {integrity: sha512-ds5bW6DCgAnNHP33E3ieSbaZFd5dkV52ZjyaXtGoR06APFrCtzAsKZxTHwOrJNBdXsi0e5wNwo5L4nVEVnJUdg==}
    peerDependencies:
      hono: '>=3.9.0'
      zod: ^3.19.1

  '@humanwhocodes/config-array@0.11.14':
    resolution: {integrity: sha512-3T8LkOmg45BV5FICb15QQMsyUSWrQ8AygVfC7ZG32zOalnqrilm018ZVCw0eapXux8FtA33q8PSRSstjee3jSg==}
    engines: {node: '>=10.10.0'}
    deprecated: Use @eslint/config-array instead

  '@humanwhocodes/module-importer@1.0.1':
    resolution: {integrity: sha512-bxveV4V8v5Yb4ncFTT3rPSgZBOpCkjfK0y4oVVVJwIuDVBRMDXrPyXRL988i5ap9m9bnyEEjWfm5WkBmtffLfA==}
    engines: {node: '>=12.22'}

  '@humanwhocodes/object-schema@2.0.2':
    resolution: {integrity: sha512-6EwiSjwWYP7pTckG6I5eyFANjPhmPjUX9JRLUSfNPC7FX7zK9gyZAfUEaECL6ALTpGX5AjnBq3C9XmVWPitNpw==}
    deprecated: Use @eslint/object-schema instead

  '@ianvs/prettier-plugin-sort-imports@4.4.1':
    resolution: {integrity: sha512-F0/Hrcfpy8WuxlQyAWJTEren/uxKhYonOGY4OyWmwRdeTvkh9mMSCxowZLjNkhwi/2ipqCgtXwwOk7tW0mWXkA==}
    peerDependencies:
      '@vue/compiler-sfc': 2.7.x || 3.x
      prettier: 2 || 3
    peerDependenciesMeta:
      '@vue/compiler-sfc':
        optional: true

  '@img/sharp-darwin-arm64@0.33.5':
    resolution: {integrity: sha512-UT4p+iz/2H4twwAoLCqfA9UH5pI6DggwKEGuaPy7nCVQ8ZsiY5PIcrRvD1DzuY3qYL07NtIQcWnBSY/heikIFQ==}
    engines: {node: ^18.17.0 || ^20.3.0 || >=21.0.0}
    cpu: [arm64]
    os: [darwin]

  '@img/sharp-darwin-x64@0.33.5':
    resolution: {integrity: sha512-fyHac4jIc1ANYGRDxtiqelIbdWkIuQaI84Mv45KvGRRxSAa7o7d1ZKAOBaYbnepLC1WqxfpimdeWfvqqSGwR2Q==}
    engines: {node: ^18.17.0 || ^20.3.0 || >=21.0.0}
    cpu: [x64]
    os: [darwin]

  '@img/sharp-libvips-darwin-arm64@1.0.4':
    resolution: {integrity: sha512-XblONe153h0O2zuFfTAbQYAX2JhYmDHeWikp1LM9Hul9gVPjFY427k6dFEcOL72O01QxQsWi761svJ/ev9xEDg==}
    cpu: [arm64]
    os: [darwin]

  '@img/sharp-libvips-darwin-x64@1.0.4':
    resolution: {integrity: sha512-xnGR8YuZYfJGmWPvmlunFaWJsb9T/AO2ykoP3Fz/0X5XV2aoYBPkX6xqCQvUTKKiLddarLaxpzNe+b1hjeWHAQ==}
    cpu: [x64]
    os: [darwin]

  '@img/sharp-libvips-linux-arm64@1.0.4':
    resolution: {integrity: sha512-9B+taZ8DlyyqzZQnoeIvDVR/2F4EbMepXMc/NdVbkzsJbzkUjhXv/70GQJ7tdLA4YJgNP25zukcxpX2/SueNrA==}
    cpu: [arm64]
    os: [linux]

  '@img/sharp-libvips-linux-arm@1.0.5':
    resolution: {integrity: sha512-gvcC4ACAOPRNATg/ov8/MnbxFDJqf/pDePbBnuBDcjsI8PssmjoKMAz4LtLaVi+OnSb5FK/yIOamqDwGmXW32g==}
    cpu: [arm]
    os: [linux]

  '@img/sharp-libvips-linux-s390x@1.0.4':
    resolution: {integrity: sha512-u7Wz6ntiSSgGSGcjZ55im6uvTrOxSIS8/dgoVMoiGE9I6JAfU50yH5BoDlYA1tcuGS7g/QNtetJnxA6QEsCVTA==}
    cpu: [s390x]
    os: [linux]

  '@img/sharp-libvips-linux-x64@1.0.4':
    resolution: {integrity: sha512-MmWmQ3iPFZr0Iev+BAgVMb3ZyC4KeFc3jFxnNbEPas60e1cIfevbtuyf9nDGIzOaW9PdnDciJm+wFFaTlj5xYw==}
    cpu: [x64]
    os: [linux]

  '@img/sharp-libvips-linuxmusl-arm64@1.0.4':
    resolution: {integrity: sha512-9Ti+BbTYDcsbp4wfYib8Ctm1ilkugkA/uscUn6UXK1ldpC1JjiXbLfFZtRlBhjPZ5o1NCLiDbg8fhUPKStHoTA==}
    cpu: [arm64]
    os: [linux]

  '@img/sharp-libvips-linuxmusl-x64@1.0.4':
    resolution: {integrity: sha512-viYN1KX9m+/hGkJtvYYp+CCLgnJXwiQB39damAO7WMdKWlIhmYTfHjwSbQeUK/20vY154mwezd9HflVFM1wVSw==}
    cpu: [x64]
    os: [linux]

  '@img/sharp-linux-arm64@0.33.5':
    resolution: {integrity: sha512-JMVv+AMRyGOHtO1RFBiJy/MBsgz0x4AWrT6QoEVVTyh1E39TrCUpTRI7mx9VksGX4awWASxqCYLCV4wBZHAYxA==}
    engines: {node: ^18.17.0 || ^20.3.0 || >=21.0.0}
    cpu: [arm64]
    os: [linux]

  '@img/sharp-linux-arm@0.33.5':
    resolution: {integrity: sha512-JTS1eldqZbJxjvKaAkxhZmBqPRGmxgu+qFKSInv8moZ2AmT5Yib3EQ1c6gp493HvrvV8QgdOXdyaIBrhvFhBMQ==}
    engines: {node: ^18.17.0 || ^20.3.0 || >=21.0.0}
    cpu: [arm]
    os: [linux]

  '@img/sharp-linux-s390x@0.33.5':
    resolution: {integrity: sha512-y/5PCd+mP4CA/sPDKl2961b+C9d+vPAveS33s6Z3zfASk2j5upL6fXVPZi7ztePZ5CuH+1kW8JtvxgbuXHRa4Q==}
    engines: {node: ^18.17.0 || ^20.3.0 || >=21.0.0}
    cpu: [s390x]
    os: [linux]

  '@img/sharp-linux-x64@0.33.5':
    resolution: {integrity: sha512-opC+Ok5pRNAzuvq1AG0ar+1owsu842/Ab+4qvU879ippJBHvyY5n2mxF1izXqkPYlGuP/M556uh53jRLJmzTWA==}
    engines: {node: ^18.17.0 || ^20.3.0 || >=21.0.0}
    cpu: [x64]
    os: [linux]

  '@img/sharp-linuxmusl-arm64@0.33.5':
    resolution: {integrity: sha512-XrHMZwGQGvJg2V/oRSUfSAfjfPxO+4DkiRh6p2AFjLQztWUuY/o8Mq0eMQVIY7HJ1CDQUJlxGGZRw1a5bqmd1g==}
    engines: {node: ^18.17.0 || ^20.3.0 || >=21.0.0}
    cpu: [arm64]
    os: [linux]

  '@img/sharp-linuxmusl-x64@0.33.5':
    resolution: {integrity: sha512-WT+d/cgqKkkKySYmqoZ8y3pxx7lx9vVejxW/W4DOFMYVSkErR+w7mf2u8m/y4+xHe7yY9DAXQMWQhpnMuFfScw==}
    engines: {node: ^18.17.0 || ^20.3.0 || >=21.0.0}
    cpu: [x64]
    os: [linux]

  '@img/sharp-wasm32@0.33.5':
    resolution: {integrity: sha512-ykUW4LVGaMcU9lu9thv85CbRMAwfeadCJHRsg2GmeRa/cJxsVY9Rbd57JcMxBkKHag5U/x7TSBpScF4U8ElVzg==}
    engines: {node: ^18.17.0 || ^20.3.0 || >=21.0.0}
    cpu: [wasm32]

  '@img/sharp-win32-ia32@0.33.5':
    resolution: {integrity: sha512-T36PblLaTwuVJ/zw/LaH0PdZkRz5rd3SmMHX8GSmR7vtNSP5Z6bQkExdSK7xGWyxLw4sUknBuugTelgw2faBbQ==}
    engines: {node: ^18.17.0 || ^20.3.0 || >=21.0.0}
    cpu: [ia32]
    os: [win32]

  '@img/sharp-win32-x64@0.33.5':
    resolution: {integrity: sha512-MpY/o8/8kj+EcnxwvrP4aTJSWw/aZ7JIGR4aBeZkZw5B7/Jn+tY9/VNwtcoGmdT7GfggGIU4kygOMSbYnOrAbg==}
    engines: {node: ^18.17.0 || ^20.3.0 || >=21.0.0}
    cpu: [x64]
    os: [win32]

  '@jahands/cli-tools@0.10.0':
    resolution: {integrity: sha512-GB/wCT8leHxJf9FX7/jrxTPL0T8aMaKeem8PCew0f1qEFv4nbeJwM0lGoykRxQXT9RNQ7EfJ9iLduroz+jBVtg==}
    peerDependencies:
      '@commander-js/extra-typings': ^13.0.0
      commander: ^13.0.0
      typescript: ^5.5.4
      zod: ^3.24.1 || ^4
      zx: ^8.3.0

  '@jridgewell/gen-mapping@0.3.8':
    resolution: {integrity: sha512-imAbBGkb+ebQyxKgzv5Hu2nmROxoDOXHh80evxdoXNOrvAnVx7zimzc1Oo5h9RlfV4vPXaE2iM5pOFbvOCClWA==}
    engines: {node: '>=6.0.0'}

  '@jridgewell/resolve-uri@3.1.2':
    resolution: {integrity: sha512-bRISgCIjP20/tbWSPWMEi54QVPRZExkuD9lJL+UIxUKtwVJA8wW1Trb1jMs1RFXo1CBTNZ/5hpC9QvmKWdopKw==}
    engines: {node: '>=6.0.0'}

  '@jridgewell/set-array@1.2.1':
    resolution: {integrity: sha512-R8gLRTZeyp03ymzP/6Lil/28tGeGEzhx1q2k703KGWRAI1VdvPIXdG70VJc2pAMw3NA6JKL5hhFu1sJX0Mnn/A==}
    engines: {node: '>=6.0.0'}

  '@jridgewell/sourcemap-codec@1.5.0':
    resolution: {integrity: sha512-gv3ZRaISU3fjPAgNsriBRqGWQL6quFx04YMPW/zD8XMLsU32mhCCbfbO6KZFLjvYpCZ8zyDEgqsgf+PwPaM7GQ==}

  '@jridgewell/trace-mapping@0.3.25':
    resolution: {integrity: sha512-vNk6aEwybGtawWmy/PzwnGDOjCkLWSD2wqvjGGAgOAwCGWySYXfYoxt00IJkTF+8Lb57DwOb3Aa0o9CApepiYQ==}

  '@jridgewell/trace-mapping@0.3.9':
    resolution: {integrity: sha512-3Belt6tdc8bPgAtbcmdtNJlirVoTmEb5e2gC94PnkwEW9jI6CAHUeoG85tjWP5WquqfavoMtMwiG4P926ZKKuQ==}

  '@kamilkisiela/fast-url-parser@1.1.4':
    resolution: {integrity: sha512-gbkePEBupNydxCelHCESvFSFM8XPh1Zs/OAVRW/rKpEqPAl5PbOM90Si8mv9bvnR53uPD2s/FiRxdvSejpRJew==}

  '@manypkg/find-root@1.1.0':
    resolution: {integrity: sha512-mki5uBvhHzO8kYYix/WRy2WX8S3B5wdVSc9D6KcU5lQNglP2yt58/VfLuAK49glRXChosY8ap2oJ1qgma3GUVA==}

  '@manypkg/get-packages@1.1.3':
    resolution: {integrity: sha512-fo+QhuU3qE/2TQMQmbVMqaQ6EWbMhi4ABWP+O4AM1NqPBuy0OrApV5LO6BrrgnhtAHS2NH6RrVk9OL181tTi8A==}

  '@modelcontextprotocol/sdk@1.11.2':
    resolution: {integrity: sha512-H9vwztj5OAqHg9GockCQC06k1natgcxWQSRpQcPJf6i5+MWBzfKkRtxGbjQf0X2ihii0ffLZCRGbYV2f2bjNCQ==}
    engines: {node: '>=18'}

  '@napi-rs/wasm-runtime@0.2.9':
    resolution: {integrity: sha512-OKRBiajrrxB9ATokgEQoG87Z25c67pCpYcCwmXYX8PBftC9pBfN18gnm/fh1wurSLEKIAt+QRFLFCQISrb66Jg==}

  '@nodelib/fs.scandir@2.1.5':
    resolution: {integrity: sha512-vq24Bq3ym5HEQm2NKCr3yXDwjc7vTsEThRDnkp2DK9p1uqLR+DHurm/NOTo0KG7HYHU7eppKZj3MyqYuMBf62g==}
    engines: {node: '>= 8'}

  '@nodelib/fs.stat@2.0.5':
    resolution: {integrity: sha512-RkhPPp2zrqDAQA/2jNhnztcPAlv64XdhIp7a7454A5ovI7Bukxgt7MX7udwAu3zg1DcpPU0rz3VV1SeaqvY4+A==}
    engines: {node: '>= 8'}

  '@nodelib/fs.walk@1.2.8':
    resolution: {integrity: sha512-oGB+UxlgWcgQkgwo8GcEGwemoTFt3FIO9ababBmaGwXIoBKZ+GTy0pP185beGg7Llih/NSHSV2XAs1lnznocSg==}
    engines: {node: '>= 8'}

  '@opentelemetry/api@1.9.0':
    resolution: {integrity: sha512-3giAOQvZiH5F9bMlMiv8+GSPMeqg0dbaeo58/0SlA9sxSqZhnUtxzX9/2FzyhS9sWQf5S0GJE0AKBrFqjpeYcg==}
    engines: {node: '>=8.0.0'}

  '@pkgr/core@0.2.4':
    resolution: {integrity: sha512-ROFF39F6ZrnzSUEmQQZUar0Jt4xVoP9WnDRdWwF4NNcXs3xBTLgBUDoOwW141y1jP+S8nahIbdxbFC7IShw9Iw==}
    engines: {node: ^12.20.0 || ^14.18.0 || >=16.0.0}

  '@rollup/plugin-replace@6.0.2':
    resolution: {integrity: sha512-7QaYCf8bqF04dOy7w/eHmJeNExxTYwvKAmlSAH/EaWWUzbT0h5sbF6bktFoX/0F/0qwng5/dWFMyf3gzaM8DsQ==}
    engines: {node: '>=14.0.0'}
    peerDependencies:
      rollup: ^1.20.0||^2.0.0||^3.0.0||^4.0.0
    peerDependenciesMeta:
      rollup:
        optional: true

  '@rollup/pluginutils@5.1.4':
    resolution: {integrity: sha512-USm05zrsFxYLPdWWq+K3STlWiT/3ELn3RcV5hJMghpeAIhxfsUIg6mt12CBJBInWMV4VneoV7SfGv8xIwo2qNQ==}
    engines: {node: '>=14.0.0'}
    peerDependencies:
      rollup: ^1.20.0||^2.0.0||^3.0.0||^4.0.0
    peerDependenciesMeta:
      rollup:
        optional: true

  '@rollup/rollup-android-arm-eabi@4.35.0':
    resolution: {integrity: sha512-uYQ2WfPaqz5QtVgMxfN6NpLD+no0MYHDBywl7itPYd3K5TjjSghNKmX8ic9S8NU8w81NVhJv/XojcHptRly7qQ==}
    cpu: [arm]
    os: [android]

  '@rollup/rollup-android-arm64@4.35.0':
    resolution: {integrity: sha512-FtKddj9XZudurLhdJnBl9fl6BwCJ3ky8riCXjEw3/UIbjmIY58ppWwPEvU3fNu+W7FUsAsB1CdH+7EQE6CXAPA==}
    cpu: [arm64]
    os: [android]

  '@rollup/rollup-darwin-arm64@4.35.0':
    resolution: {integrity: sha512-Uk+GjOJR6CY844/q6r5DR/6lkPFOw0hjfOIzVx22THJXMxktXG6CbejseJFznU8vHcEBLpiXKY3/6xc+cBm65Q==}
    cpu: [arm64]
    os: [darwin]

  '@rollup/rollup-darwin-x64@4.35.0':
    resolution: {integrity: sha512-3IrHjfAS6Vkp+5bISNQnPogRAW5GAV1n+bNCrDwXmfMHbPl5EhTmWtfmwlJxFRUCBZ+tZ/OxDyU08aF6NI/N5Q==}
    cpu: [x64]
    os: [darwin]

  '@rollup/rollup-freebsd-arm64@4.35.0':
    resolution: {integrity: sha512-sxjoD/6F9cDLSELuLNnY0fOrM9WA0KrM0vWm57XhrIMf5FGiN8D0l7fn+bpUeBSU7dCgPV2oX4zHAsAXyHFGcQ==}
    cpu: [arm64]
    os: [freebsd]

  '@rollup/rollup-freebsd-x64@4.35.0':
    resolution: {integrity: sha512-2mpHCeRuD1u/2kruUiHSsnjWtHjqVbzhBkNVQ1aVD63CcexKVcQGwJ2g5VphOd84GvxfSvnnlEyBtQCE5hxVVw==}
    cpu: [x64]
    os: [freebsd]

  '@rollup/rollup-linux-arm-gnueabihf@4.35.0':
    resolution: {integrity: sha512-mrA0v3QMy6ZSvEuLs0dMxcO2LnaCONs1Z73GUDBHWbY8tFFocM6yl7YyMu7rz4zS81NDSqhrUuolyZXGi8TEqg==}
    cpu: [arm]
    os: [linux]

  '@rollup/rollup-linux-arm-musleabihf@4.35.0':
    resolution: {integrity: sha512-DnYhhzcvTAKNexIql8pFajr0PiDGrIsBYPRvCKlA5ixSS3uwo/CWNZxB09jhIapEIg945KOzcYEAGGSmTSpk7A==}
    cpu: [arm]
    os: [linux]

  '@rollup/rollup-linux-arm64-gnu@4.35.0':
    resolution: {integrity: sha512-uagpnH2M2g2b5iLsCTZ35CL1FgyuzzJQ8L9VtlJ+FckBXroTwNOaD0z0/UF+k5K3aNQjbm8LIVpxykUOQt1m/A==}
    cpu: [arm64]
    os: [linux]

  '@rollup/rollup-linux-arm64-musl@4.35.0':
    resolution: {integrity: sha512-XQxVOCd6VJeHQA/7YcqyV0/88N6ysSVzRjJ9I9UA/xXpEsjvAgDTgH3wQYz5bmr7SPtVK2TsP2fQ2N9L4ukoUg==}
    cpu: [arm64]
    os: [linux]

  '@rollup/rollup-linux-loongarch64-gnu@4.35.0':
    resolution: {integrity: sha512-5pMT5PzfgwcXEwOaSrqVsz/LvjDZt+vQ8RT/70yhPU06PTuq8WaHhfT1LW+cdD7mW6i/J5/XIkX/1tCAkh1W6g==}
    cpu: [loong64]
    os: [linux]

  '@rollup/rollup-linux-powerpc64le-gnu@4.35.0':
    resolution: {integrity: sha512-c+zkcvbhbXF98f4CtEIP1EBA/lCic5xB0lToneZYvMeKu5Kamq3O8gqrxiYYLzlZH6E3Aq+TSW86E4ay8iD8EA==}
    cpu: [ppc64]
    os: [linux]

  '@rollup/rollup-linux-riscv64-gnu@4.35.0':
    resolution: {integrity: sha512-s91fuAHdOwH/Tad2tzTtPX7UZyytHIRR6V4+2IGlV0Cej5rkG0R61SX4l4y9sh0JBibMiploZx3oHKPnQBKe4g==}
    cpu: [riscv64]
    os: [linux]

  '@rollup/rollup-linux-s390x-gnu@4.35.0':
    resolution: {integrity: sha512-hQRkPQPLYJZYGP+Hj4fR9dDBMIM7zrzJDWFEMPdTnTy95Ljnv0/4w/ixFw3pTBMEuuEuoqtBINYND4M7ujcuQw==}
    cpu: [s390x]
    os: [linux]

  '@rollup/rollup-linux-x64-gnu@4.35.0':
    resolution: {integrity: sha512-Pim1T8rXOri+0HmV4CdKSGrqcBWX0d1HoPnQ0uw0bdp1aP5SdQVNBy8LjYncvnLgu3fnnCt17xjWGd4cqh8/hA==}
    cpu: [x64]
    os: [linux]

  '@rollup/rollup-linux-x64-musl@4.35.0':
    resolution: {integrity: sha512-QysqXzYiDvQWfUiTm8XmJNO2zm9yC9P/2Gkrwg2dH9cxotQzunBHYr6jk4SujCTqnfGxduOmQcI7c2ryuW8XVg==}
    cpu: [x64]
    os: [linux]

  '@rollup/rollup-win32-arm64-msvc@4.35.0':
    resolution: {integrity: sha512-OUOlGqPkVJCdJETKOCEf1mw848ZyJ5w50/rZ/3IBQVdLfR5jk/6Sr5m3iO2tdPgwo0x7VcncYuOvMhBWZq8ayg==}
    cpu: [arm64]
    os: [win32]

  '@rollup/rollup-win32-ia32-msvc@4.35.0':
    resolution: {integrity: sha512-2/lsgejMrtwQe44glq7AFFHLfJBPafpsTa6JvP2NGef/ifOa4KBoglVf7AKN7EV9o32evBPRqfg96fEHzWo5kw==}
    cpu: [ia32]
    os: [win32]

  '@rollup/rollup-win32-x64-msvc@4.35.0':
    resolution: {integrity: sha512-PIQeY5XDkrOysbQblSW7v3l1MDZzkTEzAfTPkj5VAu3FW8fS4ynyLg2sINp0fp3SjZ8xkRYpLqoKcYqAkhU1dw==}
    cpu: [x64]
    os: [win32]

  '@rtsao/scc@1.1.0':
    resolution: {integrity: sha512-zt6OdqaDoOnJ1ZYsCYGt9YmWzDXl4vQdKTyJev62gFhRGKdx7mcT54V9KIjg+d2wi9EXsPvAPKe7i7WjfVWB8g==}

  '@sindresorhus/merge-streams@2.3.0':
    resolution: {integrity: sha512-LtoMMhxAlorcGhmFYI+LhPgbPZCkgP6ra1YL604EeF6U98pLlQ3iWIGMdWSC+vWmPBWBNgmDBAhnAobLROJmwg==}
    engines: {node: '>=18'}

  '@standard-schema/spec@1.0.0':
    resolution: {integrity: sha512-m2bOd0f2RT9k8QJx1JN85cZYyH1RqFBdlwtkSlf4tBDYLCiiZnv1fIIwacK6cqwXavOydf0NPToMQgpKq+dVlA==}

  '@tootallnate/quickjs-emscripten@0.23.0':
    resolution: {integrity: sha512-C5Mc6rdnsaJDjO3UpGW/CQTHtCKaYlScZTly4JIu97Jxo/odCiH0ITnDXSJPTOrEKk/ycSZ0AOgTmkDtkOsvIA==}

  '@tsconfig/node10@1.0.11':
    resolution: {integrity: sha512-DcRjDCujK/kCk/cUe8Xz8ZSpm8mS3mNNpta+jGCA6USEDfktlNvm1+IuZ9eTcDbNk41BHwpHHeW+N1lKCz4zOw==}

  '@tsconfig/node12@1.0.11':
    resolution: {integrity: sha512-cqefuRsh12pWyGsIoBKJA9luFu3mRxCA+ORZvA4ktLSzIuCUtWVxGIuXigEwO5/ywWFMZ2QEGKWvkZG1zDMTag==}

  '@tsconfig/node14@1.0.3':
    resolution: {integrity: sha512-ysT8mhdixWK6Hw3i1V2AeRqZ5WfXg1G43mqoYlM2nc6388Fq5jcXyr5mRsqViLx/GJYdoL0bfXD8nmF+Zn/Iow==}

  '@tsconfig/node16@1.0.4':
    resolution: {integrity: sha512-vxhUy4J8lyeyinH7Azl1pdd43GJhZH/tP2weN8TntQblOY+A0XbT8DJk1/oCPuOOyg/Ja757rG0CgHcWC8OfMA==}

  '@turbo/gen@2.5.3':
    resolution: {integrity: sha512-Pek4Amm5HcBzHkR0GdnMmRZlMwIRkgKW2SZ4/BfN+CY8BolJH6Wesjg1FkFEYD/DqnqeKUf98YWDsxmfILrpSA==}
    hasBin: true

  '@turbo/workspaces@2.5.3':
    resolution: {integrity: sha512-Kqo+gKJleFB+GkKiSHCCb4RB46VDBTWRKdp08RQ4rtL60+SU89M6F7gpTGG/4nL2eYD98mOKp3Lyzfk/Auht7A==}
    hasBin: true

  '@tybys/wasm-util@0.9.0':
    resolution: {integrity: sha512-6+7nlbMVX/PVDCwaIQ8nTOPveOcFLSt8GcXdx8hD0bt39uWxYT88uXzqTd4fTvqta7oeUJqudepapKNt2DYJFw==}

  '@types/diff-match-patch@1.0.36':
    resolution: {integrity: sha512-xFdR6tkm0MWvBfO8xXCSsinYxHcqkQUlcHeSpMC2ukzOb6lwQAfDmW+Qt0AvlGd8HpsS28qKsB+oPeJn9I39jg==}

  '@types/eslint@8.56.10':
    resolution: {integrity: sha512-Shavhk87gCtY2fhXDctcfS3e6FdxWkCx1iUZ9eEUbh7rTqlZT0/IzOkCOVt0fCjcFuZ9FPYfuezTBImfHCDBGQ==}

  '@types/estree@1.0.6':
    resolution: {integrity: sha512-AYnb1nQyY49te+VRAVgmzfcgjYS91mY5P0TKUDCLEM+gNnA+3T6rWITXRLYCpahpqSQbN5cE+gHpnPyXjHWxcw==}

  '@types/glob@7.2.0':
    resolution: {integrity: sha512-ZUxbzKl0IfJILTS6t7ip5fQQM/J3TJYubDm3nMbgubNNYS62eXeUpoLUC8/7fJNiFYHTrGPQn7hspDUzIHX3UA==}

  '@types/inquirer@6.5.0':
    resolution: {integrity: sha512-rjaYQ9b9y/VFGOpqBEXRavc3jh0a+e6evAbI31tMda8VlPaSy0AZJfXsvmIe3wklc7W6C3zCSfleuMXR7NOyXw==}

  '@types/json-schema@7.0.15':
    resolution: {integrity: sha512-5+fP8P8MFNC+AyZCDxrB2pkZFPGzqQWUzpSeuuVLvm8VMcorNYavBqoFcxK8bQz4Qsbn4oUEEem4wDLfcysGHA==}

  '@types/json5@0.0.29':
    resolution: {integrity: sha512-dRLjCWHYg4oaA77cxO64oO+7JwCwnIzkZPdrrC71jQmQtlhM556pwKo5bUzqvZndkVbeFLIIi+9TC40JNF5hNQ==}

  '@types/minimatch@5.1.2':
    resolution: {integrity: sha512-K0VQKziLUWkVKiRVrx4a40iPaxTUefQmjtkQofBkYRcoaaL/8rhwDWww9qWbrgicNOgnpIsMxyNIUM4+n6dUIA==}

  '@types/mock-fs@4.13.4':
    resolution: {integrity: sha512-mXmM0o6lULPI8z3XNnQCpL0BGxPwx1Ul1wXYEPBGl4efShyxW2Rln0JOPEWGyZaYZMM6OVXM/15zUuFMY52ljg==}

  '@types/node@12.20.55':
    resolution: {integrity: sha512-J8xLz7q2OFulZ2cyGTLE1TbbZcjpno7FaN6zdJNrgAdrJ+DZzh/uFR6YrTb4C+nXakvud8Q4+rbhoIWlYQbUFQ==}

  '@types/node@22.15.16':
    resolution: {integrity: sha512-3pr+KjwpVujqWqOKT8mNR+rd09FqhBLwg+5L/4t0cNYBzm/yEiYGCxWttjaPBsLtAo+WFNoXzGJfolM1JuRXoA==}

  '@types/through@0.0.33':
    resolution: {integrity: sha512-HsJ+z3QuETzP3cswwtzt2vEIiHBk/dCcHGhbmG5X3ecnwFD/lPrMpliGXxSCg03L9AhrdwA4Oz/qfspkDW+xGQ==}

  '@types/tinycolor2@1.4.6':
    resolution: {integrity: sha512-iEN8J0BoMnsWBqjVbWH/c0G0Hh7O21lpR2/+PrvAVgWdzL7eexIFm4JN/Wn10PTcmNdtS6U67r499mlWMXOxNw==}

  '@typescript-eslint/eslint-plugin@7.18.0':
    resolution: {integrity: sha512-94EQTWZ40mzBc42ATNIBimBEDltSJ9RQHCC8vc/PDbxi4k8dVwUAv4o98dk50M1zB+JGFxp43FP7f8+FP8R6Sw==}
    engines: {node: ^18.18.0 || >=20.0.0}
    peerDependencies:
      '@typescript-eslint/parser': ^7.0.0
      eslint: ^8.56.0
      typescript: '*'
    peerDependenciesMeta:
      typescript:
        optional: true

  '@typescript-eslint/parser@7.18.0':
    resolution: {integrity: sha512-4Z+L8I2OqhZV8qA132M4wNL30ypZGYOQVBfMgxDH/K5UX0PNqTu1c6za9ST5r9+tavvHiTWmBnKzpCJ/GlVFtg==}
    engines: {node: ^18.18.0 || >=20.0.0}
    peerDependencies:
      eslint: ^8.56.0
      typescript: '*'
    peerDependenciesMeta:
      typescript:
        optional: true

  '@typescript-eslint/scope-manager@7.18.0':
    resolution: {integrity: sha512-jjhdIE/FPF2B7Z1uzc6i3oWKbGcHb87Qw7AWj6jmEqNOfDFbJWtjt/XfwCpvNkpGWlcJaog5vTR+VV8+w9JflA==}
    engines: {node: ^18.18.0 || >=20.0.0}

  '@typescript-eslint/type-utils@7.18.0':
    resolution: {integrity: sha512-XL0FJXuCLaDuX2sYqZUUSOJ2sG5/i1AAze+axqmLnSkNEVMVYLF+cbwlB2w8D1tinFuSikHmFta+P+HOofrLeA==}
    engines: {node: ^18.18.0 || >=20.0.0}
    peerDependencies:
      eslint: ^8.56.0
      typescript: '*'
    peerDependenciesMeta:
      typescript:
        optional: true

  '@typescript-eslint/types@7.18.0':
    resolution: {integrity: sha512-iZqi+Ds1y4EDYUtlOOC+aUmxnE9xS/yCigkjA7XpTKV6nCBd3Hp/PRGGmdwnfkV2ThMyYldP1wRpm/id99spTQ==}
    engines: {node: ^18.18.0 || >=20.0.0}

  '@typescript-eslint/typescript-estree@7.18.0':
    resolution: {integrity: sha512-aP1v/BSPnnyhMHts8cf1qQ6Q1IFwwRvAQGRvBFkWlo3/lH29OXA3Pts+c10nxRxIBrDnoMqzhgdwVe5f2D6OzA==}
    engines: {node: ^18.18.0 || >=20.0.0}
    peerDependencies:
      typescript: '*'
    peerDependenciesMeta:
      typescript:
        optional: true

  '@typescript-eslint/utils@7.18.0':
    resolution: {integrity: sha512-kK0/rNa2j74XuHVcoCZxdFBMF+aq/vH83CXAOHieC+2Gis4mF8jJXT5eAfyD3K0sAxtPuwxaIOIOvhwzVDt/kw==}
    engines: {node: ^18.18.0 || >=20.0.0}
    peerDependencies:
      eslint: ^8.56.0

  '@typescript-eslint/visitor-keys@7.18.0':
    resolution: {integrity: sha512-cDF0/Gf81QpY3xYyJKDV14Zwdmid5+uuENhjH2EqFaF0ni+yAyq/LzMaIJdhNJXZI7uLzwIlA+V7oWoyn6Curg==}
    engines: {node: ^18.18.0 || >=20.0.0}

  '@ungap/structured-clone@1.2.0':
    resolution: {integrity: sha512-zuVdFrMJiuCDQUMCzQaD6KL28MjnqqN8XnAqiEq9PNm/hCPTSGfrXCOfwj1ow4LFb/tNymJPwsNbVePc1xFqrQ==}

  '@unrs/resolver-binding-darwin-arm64@1.7.2':
    resolution: {integrity: sha512-vxtBno4xvowwNmO/ASL0Y45TpHqmNkAaDtz4Jqb+clmcVSSl8XCG/PNFFkGsXXXS6AMjP+ja/TtNCFFa1QwLRg==}
    cpu: [arm64]
    os: [darwin]

  '@unrs/resolver-binding-darwin-x64@1.7.2':
    resolution: {integrity: sha512-qhVa8ozu92C23Hsmv0BF4+5Dyyd5STT1FolV4whNgbY6mj3kA0qsrGPe35zNR3wAN7eFict3s4Rc2dDTPBTuFQ==}
    cpu: [x64]
    os: [darwin]

  '@unrs/resolver-binding-freebsd-x64@1.7.2':
    resolution: {integrity: sha512-zKKdm2uMXqLFX6Ac7K5ElnnG5VIXbDlFWzg4WJ8CGUedJryM5A3cTgHuGMw1+P5ziV8CRhnSEgOnurTI4vpHpg==}
    cpu: [x64]
    os: [freebsd]

  '@unrs/resolver-binding-linux-arm-gnueabihf@1.7.2':
    resolution: {integrity: sha512-8N1z1TbPnHH+iDS/42GJ0bMPLiGK+cUqOhNbMKtWJ4oFGzqSJk/zoXFzcQkgtI63qMcUI7wW1tq2usZQSb2jxw==}
    cpu: [arm]
    os: [linux]

  '@unrs/resolver-binding-linux-arm-musleabihf@1.7.2':
    resolution: {integrity: sha512-tjYzI9LcAXR9MYd9rO45m1s0B/6bJNuZ6jeOxo1pq1K6OBuRMMmfyvJYval3s9FPPGmrldYA3mi4gWDlWuTFGA==}
    cpu: [arm]
    os: [linux]

  '@unrs/resolver-binding-linux-arm64-gnu@1.7.2':
    resolution: {integrity: sha512-jon9M7DKRLGZ9VYSkFMflvNqu9hDtOCEnO2QAryFWgT6o6AXU8du56V7YqnaLKr6rAbZBWYsYpikF226v423QA==}
    cpu: [arm64]
    os: [linux]

  '@unrs/resolver-binding-linux-arm64-musl@1.7.2':
    resolution: {integrity: sha512-c8Cg4/h+kQ63pL43wBNaVMmOjXI/X62wQmru51qjfTvI7kmCy5uHTJvK/9LrF0G8Jdx8r34d019P1DVJmhXQpA==}
    cpu: [arm64]
    os: [linux]

  '@unrs/resolver-binding-linux-ppc64-gnu@1.7.2':
    resolution: {integrity: sha512-A+lcwRFyrjeJmv3JJvhz5NbcCkLQL6Mk16kHTNm6/aGNc4FwPHPE4DR9DwuCvCnVHvF5IAd9U4VIs/VvVir5lg==}
    cpu: [ppc64]
    os: [linux]

  '@unrs/resolver-binding-linux-riscv64-gnu@1.7.2':
    resolution: {integrity: sha512-hQQ4TJQrSQW8JlPm7tRpXN8OCNP9ez7PajJNjRD1ZTHQAy685OYqPrKjfaMw/8LiHCt8AZ74rfUVHP9vn0N69Q==}
    cpu: [riscv64]
    os: [linux]

  '@unrs/resolver-binding-linux-riscv64-musl@1.7.2':
    resolution: {integrity: sha512-NoAGbiqrxtY8kVooZ24i70CjLDlUFI7nDj3I9y54U94p+3kPxwd2L692YsdLa+cqQ0VoqMWoehDFp21PKRUoIQ==}
    cpu: [riscv64]
    os: [linux]

  '@unrs/resolver-binding-linux-s390x-gnu@1.7.2':
    resolution: {integrity: sha512-KaZByo8xuQZbUhhreBTW+yUnOIHUsv04P8lKjQ5otiGoSJ17ISGYArc+4vKdLEpGaLbemGzr4ZeUbYQQsLWFjA==}
    cpu: [s390x]
    os: [linux]

  '@unrs/resolver-binding-linux-x64-gnu@1.7.2':
    resolution: {integrity: sha512-dEidzJDubxxhUCBJ/SHSMJD/9q7JkyfBMT77Px1npl4xpg9t0POLvnWywSk66BgZS/b2Hy9Y1yFaoMTFJUe9yg==}
    cpu: [x64]
    os: [linux]

  '@unrs/resolver-binding-linux-x64-musl@1.7.2':
    resolution: {integrity: sha512-RvP+Ux3wDjmnZDT4XWFfNBRVG0fMsc+yVzNFUqOflnDfZ9OYujv6nkh+GOr+watwrW4wdp6ASfG/e7bkDradsw==}
    cpu: [x64]
    os: [linux]

  '@unrs/resolver-binding-wasm32-wasi@1.7.2':
    resolution: {integrity: sha512-y797JBmO9IsvXVRCKDXOxjyAE4+CcZpla2GSoBQ33TVb3ILXuFnMrbR/QQZoauBYeOFuu4w3ifWLw52sdHGz6g==}
    engines: {node: '>=14.0.0'}
    cpu: [wasm32]

  '@unrs/resolver-binding-win32-arm64-msvc@1.7.2':
    resolution: {integrity: sha512-gtYTh4/VREVSLA+gHrfbWxaMO/00y+34htY7XpioBTy56YN2eBjkPrY1ML1Zys89X3RJDKVaogzwxlM1qU7egg==}
    cpu: [arm64]
    os: [win32]

  '@unrs/resolver-binding-win32-ia32-msvc@1.7.2':
    resolution: {integrity: sha512-Ywv20XHvHTDRQs12jd3MY8X5C8KLjDbg/jyaal/QLKx3fAShhJyD4blEANInsjxW3P7isHx1Blt56iUDDJO3jg==}
    cpu: [ia32]
    os: [win32]

  '@unrs/resolver-binding-win32-x64-msvc@1.7.2':
    resolution: {integrity: sha512-friS8NEQfHaDbkThxopGk+LuE5v3iY0StruifjQEt7SLbA46OnfgMO15sOTkbpJkol6RB+1l1TYPXh0sCddpvA==}
    cpu: [x64]
    os: [win32]

  '@vitest/expect@3.1.3':
    resolution: {integrity: sha512-7FTQQuuLKmN1Ig/h+h/GO+44Q1IlglPlR2es4ab7Yvfx+Uk5xsv+Ykk+MEt/M2Yn/xGmzaLKxGw2lgy2bwuYqg==}

  '@vitest/mocker@3.1.3':
    resolution: {integrity: sha512-PJbLjonJK82uCWHjzgBJZuR7zmAOrSvKk1QBxrennDIgtH4uK0TB1PvYmc0XBCigxxtiAVPfWtAdy4lpz8SQGQ==}
    peerDependencies:
      msw: ^2.4.9
      vite: ^5.0.0 || ^6.0.0
    peerDependenciesMeta:
      msw:
        optional: true
      vite:
        optional: true

  '@vitest/pretty-format@3.1.3':
    resolution: {integrity: sha512-i6FDiBeJUGLDKADw2Gb01UtUNb12yyXAqC/mmRWuYl+m/U9GS7s8us5ONmGkGpUUo7/iAYzI2ePVfOZTYvUifA==}

  '@vitest/runner@3.1.3':
    resolution: {integrity: sha512-Tae+ogtlNfFei5DggOsSUvkIaSuVywujMj6HzR97AHK6XK8i3BuVyIifWAm/sE3a15lF5RH9yQIrbXYuo0IFyA==}

  '@vitest/snapshot@3.1.3':
    resolution: {integrity: sha512-XVa5OPNTYUsyqG9skuUkFzAeFnEzDp8hQu7kZ0N25B1+6KjGm4hWLtURyBbsIAOekfWQ7Wuz/N/XXzgYO3deWQ==}

  '@vitest/spy@3.1.3':
    resolution: {integrity: sha512-x6w+ctOEmEXdWaa6TO4ilb7l9DxPR5bwEb6hILKuxfU1NqWT2mpJD9NJN7t3OTfxmVlOMrvtoFJGdgyzZ605lQ==}

  '@vitest/utils@3.1.3':
    resolution: {integrity: sha512-2Ltrpht4OmHO9+c/nmHtF09HWiyWdworqnHIwjfvDyWjuwKbdkcS9AnhsDn+8E2RM4x++foD1/tNuLPVvWG1Rg==}

  '@whatwg-node/fetch@0.9.23':
    resolution: {integrity: sha512-7xlqWel9JsmxahJnYVUj/LLxWcnA93DR4c9xlw3U814jWTiYalryiH1qToik1hOxweKKRLi4haXHM5ycRksPBA==}
    engines: {node: '>=18.0.0'}

  '@whatwg-node/node-fetch@0.6.0':
    resolution: {integrity: sha512-tcZAhrpx6oVlkEsRngeTEEE7I5/QdLjeEz4IlekabGaESP7+Dkm/6a9KcF1KdCBB7mO9PXtBkwCuTCt8+UPg8Q==}
    engines: {node: '>=18.0.0'}

  accepts@2.0.0:
    resolution: {integrity: sha512-5cvg6CtKwfgdmVqY1WIiXKc3Q1bkRqGLi+2W/6ao+6Y7gu/RCwRuAhGEzh5B4KlszSuTLgZYuqFqo5bImjNKng==}
    engines: {node: '>= 0.6'}

  acorn-jsx@5.3.2:
    resolution: {integrity: sha512-rq9s+JNhf0IChjtDXxllJ7g41oZk5SlXtp0LHwyA5cejwn7vKmKp4pPri6YEePv2PU65sAsegbXtIinmDFDXgQ==}
    peerDependencies:
      acorn: ^6.0.0 || ^7.0.0 || ^8.0.0

  acorn-walk@8.3.2:
    resolution: {integrity: sha512-cjkyv4OtNCIeqhHrfS81QWXoCBPExR/J62oyEqepVw8WaQeSqpW2uhuLPh1m9eWhDuOo/jUXVTlifvesOWp/4A==}
    engines: {node: '>=0.4.0'}

  acorn-walk@8.3.4:
    resolution: {integrity: sha512-ueEepnujpqee2o5aIYnvHU6C0A42MNdsIDeqy5BydrkuC5R1ZuUFnm27EeFJGoEHJQgn3uleRvmTXaJgfXbt4g==}
    engines: {node: '>=0.4.0'}

  acorn@8.14.0:
    resolution: {integrity: sha512-cl669nCJTZBsL97OF4kUQm5g5hC2uihk0NxY3WENAC0TYdILVkAyHymAntgxGkl7K+t0cXIrH5siy5S4XkFycA==}
    engines: {node: '>=0.4.0'}
    hasBin: true

  acorn@8.14.1:
    resolution: {integrity: sha512-OvQ/2pUDKmgfCg++xsTX1wGxfTaszcHVcTctW4UJB4hibJx2HXxxO5UmVgyjMa+ZDsiaf5wWLXYpRWMmBI0QHg==}
    engines: {node: '>=0.4.0'}
    hasBin: true

  agent-base@7.1.3:
    resolution: {integrity: sha512-jRR5wdylq8CkOe6hei19GGZnxM6rBGwFl3Bg0YItGDimvjGtAvdZk4Pu6Cl4u4Igsws4a1fd1Vq3ezrhn4KmFw==}
    engines: {node: '>= 14'}

  agents@0.0.87:
    resolution: {integrity: sha512-nanFC1FoByZqAIeCXta7rBR21GmUd3fulkiMLpg0jnDOzs3i0KfH7Rlr41DQ2nP4i7cTYv2VZhjWti0RQdpIPg==}
    peerDependencies:
      react: '*'

  aggregate-error@3.1.0:
    resolution: {integrity: sha512-4I7Td01quW/RpocfNayFdFVk1qSuoh0E7JrbRJ16nH01HhKFQ88INq9Sd+nd72zqRySlr9BmDA8xlEJ6vJMrYA==}
    engines: {node: '>=8'}

  ai@4.3.15:
    resolution: {integrity: sha512-TYKRzbWg6mx/pmTadlAEIhuQtzfHUV0BbLY72+zkovXwq/9xhcH24IlQmkyBpElK6/4ArS0dHdOOtR1jOPVwtg==}
    engines: {node: '>=18'}
    peerDependencies:
      react: ^18 || ^19 || ^19.0.0-rc
      zod: ^3.23.8
    peerDependenciesMeta:
      react:
        optional: true

  ajv@6.12.6:
    resolution: {integrity: sha512-j3fVLgvTo527anyYyJOGTYJbG+vnnQYvE0m5mmkc1TK+nxAppkCLMIL0aZ4dblVCNoGShhm+kzE4ZUykBoMg4g==}

  ansi-colors@4.1.3:
    resolution: {integrity: sha512-/6w/C21Pm1A7aZitlI5Ni/2J6FFQN8i1Cvz3kHABAAbw93v/NlvKdVOqz7CCWz/3iv/JplRSEEZ83XION15ovw==}
    engines: {node: '>=6'}

  ansi-escapes@4.3.2:
    resolution: {integrity: sha512-gKXj5ALrKWQLsYG9jlTRmR/xKluxHV+Z9QEwNIgCfM1/uwPMCuzVVnh5mwTd+OuBZcwSIMbqssNWRm1lE51QaQ==}
    engines: {node: '>=8'}

  ansi-regex@5.0.1:
    resolution: {integrity: sha512-quJQXlTSUGL2LH9SUXo8VwsY4soanhgo6LNSm84E1LBcE8s3O0wpdiRzyR9z/ZZJMlMWv37qOOb9pdJlMUEKFQ==}
    engines: {node: '>=8'}

  ansi-regex@6.1.0:
    resolution: {integrity: sha512-7HSX4QQb4CspciLpVFwyRe79O3xsIZDDLER21kERQ71oaPodF8jL725AgJMFAYbooIqolJoRLuM81SpeUkpkvA==}
    engines: {node: '>=12'}

  ansi-styles@3.2.1:
    resolution: {integrity: sha512-VT0ZI6kZRdTh8YyJw3SMbYm/u+NqfsAxEpWO0Pf9sq8/e94WxxOpPKx9FR1FlyCtOVDNOQ+8ntlqFxiRc+r5qA==}
    engines: {node: '>=4'}

  ansi-styles@4.3.0:
    resolution: {integrity: sha512-zbB9rCJAT1rbjiVDb2hqKFHNYLxgtk8NURxZ3IZwD3F6NtxbXZQCnnSi1Lkx+IDohdPlFp222wVALIheZJQSEg==}
    engines: {node: '>=8'}

  ansi-styles@6.2.1:
    resolution: {integrity: sha512-bN798gFfQX+viw3R7yrGWRqnrN2oRkEkUjjl4JNn4E8GxxbjtG3FbrEIIY3l8/hrwUwIeCZvi4QuOTP4MErVug==}
    engines: {node: '>=12'}

  arg@4.1.3:
    resolution: {integrity: sha512-58S9QDqG0Xx27YwPSt9fJxivjYl432YCwfDMfZ+71RAqUrZef7LrKQZ3LHLOwCS4FLNBplP533Zx895SeOCHvA==}

  argparse@1.0.10:
    resolution: {integrity: sha512-o5Roy6tNG4SL/FOkCAN6RzjiakZS25RLYFrcMttJqbdd8BWrnA+fGz57iN5Pb06pvBGvl5gQ0B48dJlslXvoTg==}

  argparse@2.0.1:
    resolution: {integrity: sha512-8+9WqebbFzpX9OR+Wa6O29asIogeRMzcGtAINdpMHHyAg10f05aSFVBbcEqGf/PXw1EjAZ+q2/bEBg3DvurK3Q==}

  array-buffer-byte-length@1.0.1:
    resolution: {integrity: sha512-ahC5W1xgou+KTXix4sAO8Ki12Q+jf4i0+tmk3sC+zgcynshkHxzpXdImBehiUYKKKDwvfFiJl1tZt6ewscS1Mg==}
    engines: {node: '>= 0.4'}

  array-includes@3.1.8:
    resolution: {integrity: sha512-itaWrbYbqpGXkGhZPGUulwnhVf5Hpy1xiCFsGqyIGglbBxmG5vSjxQen3/WGOjPpNEv1RtBLKxbmVXm8HpJStQ==}
    engines: {node: '>= 0.4'}

  array-union@2.1.0:
    resolution: {integrity: sha512-HGyxoOTYUyCM6stUe6EJgnd4EoewAI7zMdfqO+kGjnlZmBDz/cR5pf8r/cR4Wq60sL/p0IkcjUEEPwS3GFrIyw==}
    engines: {node: '>=8'}

  array.prototype.findlastindex@1.2.5:
    resolution: {integrity: sha512-zfETvRFA8o7EiNn++N5f/kaCw221hrpGsDmcpndVupkPzEc1Wuf3VgC0qby1BbHs7f5DVYjgtEU2LLh5bqeGfQ==}
    engines: {node: '>= 0.4'}

  array.prototype.flat@1.3.2:
    resolution: {integrity: sha512-djYB+Zx2vLewY8RWlNCUdHjDXs2XOgm602S9E7P/UpHgfeHL00cRiIF+IN/G/aUJ7kGPb6yO/ErDI5V2s8iycA==}
    engines: {node: '>= 0.4'}

  array.prototype.flatmap@1.3.2:
    resolution: {integrity: sha512-Ewyx0c9PmpcsByhSW4r+9zDU7sGjFc86qf/kKtuSCRdhfbk0SNLLkaT5qvcHnRGgc5NP/ly/y+qkXkqONX54CQ==}
    engines: {node: '>= 0.4'}

  arraybuffer.prototype.slice@1.0.3:
    resolution: {integrity: sha512-bMxMKAjg13EBSVscxTaYA4mRc5t1UAXa2kXiGTNfZ079HIWXEkKmkgFrh/nJqamaLSrXO5H4WFFkPEaLJWbs3A==}
    engines: {node: '>= 0.4'}

  as-table@1.0.55:
    resolution: {integrity: sha512-xvsWESUJn0JN421Xb9MQw6AsMHRCUknCe0Wjlxvjud80mU4E6hQf1A6NzQKcYNmYw62MfzEtXc+badstZP3JpQ==}

  assertion-error@2.0.1:
    resolution: {integrity: sha512-Izi8RQcffqCeNVgFigKli1ssklIbpHnCYc6AknXGYoB6grJqyeby7jv12JUQgmTAnIDnbck1uxksT4dzN3PWBA==}
    engines: {node: '>=12'}

  ast-types@0.13.4:
    resolution: {integrity: sha512-x1FCFnFifvYDDzTaLII71vG5uvDwgtmDTEVWAxrgeiR8VjMONcCXJx7E+USjDtHlwFmt9MysbqgF9b9Vjr6w+w==}
    engines: {node: '>=4'}

  available-typed-arrays@1.0.7:
    resolution: {integrity: sha512-wvUjBtSGN7+7SjNpq/9M2Tg350UZD3q62IFZLbRAR1bSMlCo1ZaeW+BJ+D090e4hIIZLBcTDWe4Mh4jvUDajzQ==}
    engines: {node: '>= 0.4'}

  balanced-match@1.0.2:
    resolution: {integrity: sha512-3oSeUO0TMV67hN1AmbXsK4yaqU7tjiHlbxRDZOpH0KW9+CeX4bRAaX0Anxt0tx2MrpRpWwQaPwIlISEJhYU5Pw==}

  base64-js@1.5.1:
    resolution: {integrity: sha512-AKpaYlHn8t4SVbOHCy+b5+KKgvR4vrsD8vbvrbiQJps7fKDTkjkDry6ji0rUJjC0kzbNePLwzxq8iypo41qeWA==}

  basic-ftp@5.0.5:
    resolution: {integrity: sha512-4Bcg1P8xhUuqcii/S0Z9wiHIrQVPMermM1any+MX5GeGD7faD3/msQUDGLol9wOcz4/jbg/WJnGqoJF6LiBdtg==}
    engines: {node: '>=10.0.0'}

  better-path-resolve@1.0.0:
    resolution: {integrity: sha512-pbnl5XzGBdrFU/wT4jqmJVPn2B6UHPBOhzMQkY/SPUPB6QtUXtmBHBIwCbXJol93mOpGMnQyP/+BB19q04xj7g==}
    engines: {node: '>=4'}

  birpc@0.2.14:
    resolution: {integrity: sha512-37FHE8rqsYM5JEKCnXFyHpBCzvgHEExwVVTq+nUmloInU7l8ezD1TpOhKpS8oe1DTYFqEK27rFZVKG43oTqXRA==}

  bl@4.1.0:
    resolution: {integrity: sha512-1W07cM9gS6DcLperZfFSj+bWLtaPGSOHWhPiGzXmvVJbRLdG82sH/Kn8EtW1VqWVA54AKf2h5k5BbnIbwF3h6w==}

  blake3-wasm@2.1.5:
    resolution: {integrity: sha512-F1+K8EbfOZE49dtoPtmxUQrpXaBIl3ICvasLh+nJta0xkz+9kF/7uet9fLnwKqhDrmj6g+6K3Tw9yQPUg2ka5g==}

  body-parser@2.2.0:
    resolution: {integrity: sha512-02qvAaxv8tp7fBa/mw1ga98OGm+eCbqzJOKoRt70sLmfEEi+jyBYVTDGfCL/k06/4EMk/z01gCe7HoCH/f2LTg==}
    engines: {node: '>=18'}

  brace-expansion@1.1.11:
    resolution: {integrity: sha512-iCuPHDFgrHX7H2vEI/5xpz07zSHB00TpugqhmYtVmMO6518mCuRMoOYFldEBl0g187ufozdaHgWKcYFb61qGiA==}

  brace-expansion@2.0.1:
    resolution: {integrity: sha512-XnAIvQ8eM+kC6aULx6wuQiwVsnzsi9d3WxzV3FpWTGA19F621kwdbsAcFKXgKUHZWsy+mY6iL1sHTxWEFCytDA==}

  braces@3.0.3:
    resolution: {integrity: sha512-yQbXgO/OSZVD2IsiLlro+7Hf6Q18EJrKSEsdoMzKePKXct3gvD8oLcOQdIzGupr5Fj+EDe8gO/lxc1BzfMpxvA==}
    engines: {node: '>=8'}

  buffer@5.7.1:
    resolution: {integrity: sha512-EHcyIPBQ4BSGlvjB16k5KgAJ27CIsHY/2JBmCRReo48y9rQ3MaUzWX3KVlBa4U7MyX02HdVj0K7C3WaB3ju7FQ==}

  busboy@1.6.0:
    resolution: {integrity: sha512-8SFQbg/0hQ9xy3UNTB0YEnsNBbWfhf7RtnzpL7TkBiTBRfrQ9Fxcnz7VJsleJpyp6rVLvXiuORqjlHi5q+PYuA==}
    engines: {node: '>=10.16.0'}

  bytes@3.1.2:
    resolution: {integrity: sha512-/Nf7TyzTx6S3yRJObOAV7956r8cr2+Oj8AC5dt8wSP3BQAoeX58NoHyCU8P8zGkNXStjTSi6fzO6F0pBdcYbEg==}
    engines: {node: '>= 0.8'}

  cac@6.7.14:
    resolution: {integrity: sha512-b6Ilus+c3RrdDk+JhLKUAQfzzgLEPy6wcXqS7f/xe1EETvsDP6GORG7SFuOs6cID5YkqchW/LXZbX5bc8j7ZcQ==}
    engines: {node: '>=8'}

  call-bind-apply-helpers@1.0.2:
    resolution: {integrity: sha512-Sp1ablJ0ivDkSzjcaJdxEunN5/XvksFJ2sMBFfq6x0ryhQV/2b/KwFe21cMpmHtPOSij8K99/wSfoEuTObmuMQ==}
    engines: {node: '>= 0.4'}

  call-bind@1.0.7:
    resolution: {integrity: sha512-GHTSNSYICQ7scH7sZ+M2rFopRoLh8t2bLSW6BbgrtLsahOIB5iyAVJf9GjWK3cYTDaMj4XdBpM1cA6pIS0Kv2w==}
    engines: {node: '>= 0.4'}

  call-bound@1.0.4:
    resolution: {integrity: sha512-+ys997U96po4Kx/ABpBCqhA9EuxJaQWDQg7295H4hBphv3IZg0boBKuwYpt4YXp6MZ5AmZQnU/tyMTlRpaSejg==}
    engines: {node: '>= 0.4'}

  callsites@3.1.0:
    resolution: {integrity: sha512-P8BjAsXvZS+VIDUI11hHCQEv74YT67YUi5JJFNWIqL235sBmjX4+qx9Muvls5ivyNENctx46xQLQ3aTuE7ssaQ==}
    engines: {node: '>=6'}

  camel-case@3.0.0:
    resolution: {integrity: sha512-+MbKztAYHXPr1jNTSKQF52VpcFjwY5RkR7fxksV8Doo4KAYc5Fl4UJRgthBbTmEx8C54DqahhbLJkDwjI3PI/w==}

  chai@5.2.0:
    resolution: {integrity: sha512-mCuXncKXk5iCLhfhwTc0izo0gtEmpz5CtG2y8GiOINBlMVS6v8TMRc5TaLWKS6692m9+dVVfzgeVxR5UxWHTYw==}
    engines: {node: '>=12'}

  chalk-template@1.1.0:
    resolution: {integrity: sha512-T2VJbcDuZQ0Tb2EWwSotMPJjgpy1/tGee1BTpUNsGZ/qgNjV2t7Mvu+d4600U564nbLesN1x2dPL+xii174Ekg==}
    engines: {node: '>=14.16'}

  chalk@2.4.2:
    resolution: {integrity: sha512-Mti+f9lpJNcwF4tWV8/OrTTtF1gZi+f8FqlyAdouralcFWFQWF2+NgCHShjkCb+IFBLq9buZwE1xckQU4peSuQ==}
    engines: {node: '>=4'}

  chalk@3.0.0:
    resolution: {integrity: sha512-4D3B6Wf41KOYRFdszmDqMCGq5VV/uMAB273JILmO+3jAlh8X4qDtdtgCR3fxtbLEMzSx22QdhnDcJvu2u1fVwg==}
    engines: {node: '>=8'}

  chalk@4.1.2:
    resolution: {integrity: sha512-oKnbhFyRIXpUuez8iBMmyEa4nbj4IOQyuhc/wy9kY7/WVPcwIO9VA668Pu8RkO7+0G76SLROeyw9CpQ061i4mA==}
    engines: {node: '>=10'}

  chalk@5.4.1:
    resolution: {integrity: sha512-zgVZuo2WcZgfUEmsn6eO3kINexW8RAE4maiQ8QNs8CtpPCSyMiYsULR3HQYkm3w8FIA3SberyMJMSldGsW+U3w==}
    engines: {node: ^12.17.0 || ^14.13 || >=16.0.0}

  change-case@3.1.0:
    resolution: {integrity: sha512-2AZp7uJZbYEzRPsFoa+ijKdvp9zsrnnt6+yFokfwEpeJm0xuJDVoxiRCAaTzyJND8GJkofo2IcKWaUZ/OECVzw==}

  chardet@0.7.0:
    resolution: {integrity: sha512-mT8iDcrh03qDGRRmoA2hmBJnxpllMR+0/0qlzjqZES6NdiWDcZkCNAk4rPFZ9Q85r27unkiNNg8ZOiwZXBHwcA==}

  check-error@2.1.1:
    resolution: {integrity: sha512-OAlb+T7V4Op9OwdkjmguYRqncdlx5JiofwOAUkmTF+jNdHwzTaTs4sRAGpzLF3oOz5xAyDGrPgeIDFQmDOTiJw==}
    engines: {node: '>= 16'}

  ci-info@3.9.0:
    resolution: {integrity: sha512-NIxF55hv4nSqQswkAeiOi1r83xy8JldOFDTWiug55KBu9Jnblncd2U6ViHmYgHf01TPZS77NJBhBMKdWj9HQMQ==}
    engines: {node: '>=8'}

  cjs-module-lexer@1.3.1:
    resolution: {integrity: sha512-a3KdPAANPbNE4ZUv9h6LckSl9zLsYOP4MBmhIPkRaeyybt+r4UghLvq+xw/YwUcC1gqylCkL4rdVs3Lwupjm4Q==}

  clean-stack@2.2.0:
    resolution: {integrity: sha512-4diC9HaTE+KRAMWhDhrGOECgWZxoevMc5TlkObMqNSsVU62PYzXZ/SMTjzyGAFF1YusgxGcSWTEXBhp0CPwQ1A==}
    engines: {node: '>=6'}

  cli-cursor@3.1.0:
    resolution: {integrity: sha512-I/zHAwsKf9FqGoXM4WWRACob9+SNukZTd94DWF57E4toouRulbCxcUh6RKUEOQlYTHJnzkPMySvPNaaSLNfLZw==}
    engines: {node: '>=8'}

  cli-cursor@5.0.0:
    resolution: {integrity: sha512-aCj4O5wKyszjMmDT4tZj93kxyydN/K5zPWSCe6/0AV/AA1pqe5ZBIw0a2ZfPQV7lL5/yb5HsUreJ6UFAF1tEQw==}
    engines: {node: '>=18'}

  cli-spinners@2.9.2:
    resolution: {integrity: sha512-ywqV+5MmyL4E7ybXgKys4DugZbX0FC6LnwrhjuykIjnK9k8OQacQ7axGKnjDXWNhns0xot3bZI5h55H8yo9cJg==}
    engines: {node: '>=6'}

  cli-table3@0.6.5:
    resolution: {integrity: sha512-+W/5efTR7y5HRD7gACw9yQjqMVvEMLBHmboM/kPWam+H+Hmyrgjh6YncVKK122YZkXrLudzTuAukUw9FnMf7IQ==}
    engines: {node: 10.* || >= 12.*}

  cli-width@3.0.0:
    resolution: {integrity: sha512-FxqpkPPwu1HjuN93Omfm4h8uIanXofW0RxVEW3k5RKx+mJJYSthzNhp32Kzxxy3YAEZ/Dc/EWN1vZRY0+kOhbw==}
    engines: {node: '>= 10'}

  clone@1.0.4:
    resolution: {integrity: sha512-JQHZ2QMW6l3aH/j6xCqQThY/9OH4D/9ls34cgkUBiEeocRTU04tHfKPBsUK1PqZCUQM7GiA0IIXJSuXHI64Kbg==}
    engines: {node: '>=0.8'}

  color-convert@1.9.3:
    resolution: {integrity: sha512-QfAUtd+vFdAtFQcC8CCyYt1fYWxSqAiK2cSD6zDB8N3cpsEBAvRxp9zOGg6G/SHHJYAT88/az/IuDGALsNVbGg==}

  color-convert@2.0.1:
    resolution: {integrity: sha512-RRECPsj7iu/xb5oKYcsFHSppFNnsj/52OVTRKb4zP5onXwVF3zVmmToNcOfGC+CRDpfK/U584fMg38ZHCaElKQ==}
    engines: {node: '>=7.0.0'}

  color-name@1.1.3:
    resolution: {integrity: sha512-72fSenhMw2HZMTVHeCA9KCmpEIbzWiQsjN+BHcBbS9vr1mtt+vJjPdksIBNUmKAW8TFUDPJK5SUU3QhE9NEXDw==}

  color-name@1.1.4:
    resolution: {integrity: sha512-dOy+3AuW3a2wNbZHIuMZpTcgjGuLU/uBL/ubcZF9OXbDo8ff4O8yVp5Bf0efS8uEoYo5q4Fx7dY9OgQGXgAsQA==}

  color-string@1.9.1:
    resolution: {integrity: sha512-shrVawQFojnZv6xM40anx4CkoDP+fZsw/ZerEMsW/pyzsRbElpsL/DBVW7q3ExxwusdNXI3lXpuhEZkzs8p5Eg==}

  color@4.2.3:
    resolution: {integrity: sha512-1rXeuUUiGGrykh+CeBdu5Ie7OJwinCgQY0bc7GCRxy5xVHy+moaqkpL/jqQq0MtQOeYcrqEz4abc5f0KtU7W4A==}
    engines: {node: '>=12.5.0'}

  commander@10.0.1:
    resolution: {integrity: sha512-y4Mg2tXshplEbSGzx7amzPwKKOCGuoSRP/CjEdwwk0FOGlUbq6lKuoyDZTNZkmxHdJtp54hdfY/JUrdL7Xfdug==}
    engines: {node: '>=14'}

  commander@13.1.0:
    resolution: {integrity: sha512-/rFeCpNJQbhSZjGVwO9RFV3xPqbnERS8MmIQzCtD/zl6gpJuV/bMLuN92oG3F7d8oDEHHRrujSXNUr8fpjntKw==}
    engines: {node: '>=18'}

  concat-map@0.0.1:
    resolution: {integrity: sha512-/Srv4dswyQNBfohGpz9o6Yb3Gz3SrUDqBH5rTuhGR7ahtlbYKnVxw2bCFMRljaA7EXHaXZ8wsHdodFvbkhKmqg==}

  constant-case@2.0.0:
    resolution: {integrity: sha512-eS0N9WwmjTqrOmR3o83F5vW8Z+9R1HnVz3xmzT2PMFug9ly+Au/fxRWlEBSb6LcZwspSsEn9Xs1uw9YgzAg1EQ==}

  content-disposition@1.0.0:
    resolution: {integrity: sha512-Au9nRL8VNUut/XSzbQA38+M78dzP4D+eqg3gfJHMIHHYa3bg067xj1KxMUWj+VULbiZMowKngFFbKczUrNJ1mg==}
    engines: {node: '>= 0.6'}

  content-type@1.0.5:
    resolution: {integrity: sha512-nTjqfcBFEipKdXCv4YDQWCfmcLZKm81ldF0pAopTvyrFGVbcR6P/VAAd5G7N+0tTr8QqiU0tFadD6FK4NtJwOA==}
    engines: {node: '>= 0.6'}

  cookie-signature@1.2.2:
    resolution: {integrity: sha512-D76uU73ulSXrD1UXF4KE2TMxVVwhsnCgfAyTg9k8P6KGZjlXKrOLe4dJQKI3Bxi5wjesZoFXJWElNWBjPZMbhg==}
    engines: {node: '>=6.6.0'}

  cookie@0.7.1:
    resolution: {integrity: sha512-6DnInpx7SJ2AK3+CTUE/ZM0vWTUboZCegxhC2xiIydHR9jNuTAASBrfEpHhiGOZw/nX51bHt6YQl8jsGo4y/0w==}
    engines: {node: '>= 0.6'}

  core-js-pure@3.41.0:
    resolution: {integrity: sha512-71Gzp96T9YPk63aUvE5Q5qP+DryB4ZloUZPSOebGM88VNw8VNfvdA7z6kGA8iGOTEzAomsRidp4jXSmUIJsL+Q==}

  cors@2.8.5:
    resolution: {integrity: sha512-KIHbLJqu73RGr/hnbrO9uBeixNGuvSQjul/jdFvS/KFSIH1hWVd1ng7zOHx+YrEfInLG7q4n6GHQ9cDtxv/P6g==}
    engines: {node: '>= 0.10'}

  cosmiconfig@9.0.0:
    resolution: {integrity: sha512-itvL5h8RETACmOTFc4UfIyB2RfEHi71Ax6E/PivVxq9NseKbOWpeyHEOIbmAw1rs8Ak0VursQNww7lf7YtUwzg==}
    engines: {node: '>=14'}
    peerDependencies:
      typescript: '>=4.9.5'
    peerDependenciesMeta:
      typescript:
        optional: true

  create-require@1.1.1:
    resolution: {integrity: sha512-dcKFX3jn0MpIaXjisoRvexIJVEKzaq7z2rZKxf+MSr9TkdmHmsU4m2lcLojrj/FHl8mk5VxMmYA+ftRkP/3oKQ==}

  cron-schedule@5.0.4:
    resolution: {integrity: sha512-nH0a49E/kSVk6BeFgKZy4uUsy6D2A16p120h5bYD9ILBhQu7o2sJFH+WI4R731TSBQ0dB1Ik7inB/dRAB4C8QQ==}
    engines: {node: '>=18'}

  cross-spawn@7.0.3:
    resolution: {integrity: sha512-iRDPJKUPVEND7dHPO8rkbOnPpyDygcDFtWjpeWNCgy8WP2rXcxXL8TskReQl6OrB2G7+UJrags1q15Fudc7G6w==}
    engines: {node: '>= 8'}

  cross-spawn@7.0.6:
    resolution: {integrity: sha512-uV2QOWP2nWzsy2aMp8aRibhi9dlzF5Hgh5SHaB9OiTGEyDTiJJyx0uy51QXdyWbtAHNua4XJzUKca3OzKUd3vA==}
    engines: {node: '>= 8'}

  data-uri-to-buffer@2.0.2:
    resolution: {integrity: sha512-ND9qDTLc6diwj+Xe5cdAgVTbLVdXbtxTJRXRhli8Mowuaan+0EJOtdqJ0QCHNSSPyoXGx9HX2/VMnKeC34AChA==}

  data-uri-to-buffer@6.0.2:
    resolution: {integrity: sha512-7hvf7/GW8e86rW0ptuwS3OcBGDjIi6SZva7hCyWC0yYry2cOPmLIjXAUHI6DK2HsnwJd9ifmt57i8eV2n4YNpw==}
    engines: {node: '>= 14'}

  data-view-buffer@1.0.1:
    resolution: {integrity: sha512-0lht7OugA5x3iJLOWFhWK/5ehONdprk0ISXqVFn/NFrDu+cuc8iADFrGQz5BnRK7LLU3JmkbXSxaqX+/mXYtUA==}
    engines: {node: '>= 0.4'}

  data-view-byte-length@1.0.1:
    resolution: {integrity: sha512-4J7wRJD3ABAzr8wP+OcIcqq2dlUKp4DVflx++hs5h5ZKydWMI6/D/fAot+yh6g2tHh8fLFTvNOaVN357NvSrOQ==}
    engines: {node: '>= 0.4'}

  data-view-byte-offset@1.0.0:
    resolution: {integrity: sha512-t/Ygsytq+R995EJ5PZlD4Cu56sWa8InXySaViRzw9apusqsOO2bQP+SbYzAhR0pFKoB+43lYy8rWban9JSuXnA==}
    engines: {node: '>= 0.4'}

  debug@3.2.7:
    resolution: {integrity: sha512-CFjzYYAi4ThfiQvizrFQevTTXHtnCqWfe7x1AhgEscTz6ZbLbfoLRLPugTQyBth6f8ZERVUSyWHFD/7Wu4t1XQ==}
    peerDependencies:
      supports-color: '*'
    peerDependenciesMeta:
      supports-color:
        optional: true

  debug@4.3.5:
    resolution: {integrity: sha512-pt0bNEmneDIvdL1Xsd9oDQ/wrQRkXDT4AUWlNZNPKvW5x/jyO9VFXkJUP07vQ2upmw5PlaITaPKc31jK13V+jg==}
    engines: {node: '>=6.0'}
    peerDependencies:
      supports-color: '*'
    peerDependenciesMeta:
      supports-color:
        optional: true

  debug@4.4.0:
    resolution: {integrity: sha512-6WTZ/IxCY/T6BALoZHaE4ctp9xm+Z5kY/pzYaCHRFeyVhojxlrm+46y68HA6hr0TcwEssoxNiDEUJQjfPZ/RYA==}
    engines: {node: '>=6.0'}
    peerDependencies:
      supports-color: '*'
    peerDependenciesMeta:
      supports-color:
        optional: true

  deep-eql@5.0.2:
    resolution: {integrity: sha512-h5k/5U50IJJFpzfL6nO9jaaumfjO/f2NjK/oYB2Djzm4p9L+3T9qWpZqZ2hAbLPuuYq9wrU08WQyBTL5GbPk5Q==}
    engines: {node: '>=6'}

  deep-extend@0.6.0:
    resolution: {integrity: sha512-LOHxIOaPYdHlJRtCQfDIVZtfw/ufM8+rVj649RIHzcm/vGwQRXFt6OPqIFWsm2XEMrNIEtWR64sY1LEKD2vAOA==}
    engines: {node: '>=4.0.0'}

  deep-is@0.1.4:
    resolution: {integrity: sha512-oIPzksmTg4/MriiaYGO+okXDT7ztn/w3Eptv/+gSIdMdKsJo0u4CfYNFJPy+4SKMuCqGw2wxnA+URMg3t8a/bQ==}

  defaults@1.0.4:
    resolution: {integrity: sha512-eFuaLoy/Rxalv2kr+lqMlUnrDWV+3j4pljOIJgLIhI058IQfWJ7vXhyEIHu+HtC738klGALYxOKDO0bQP3tg8A==}

  define-data-property@1.1.4:
    resolution: {integrity: sha512-rBMvIzlpA8v6E+SJZoo++HAYqsLrkg7MSfIinMPFhmkorw7X+dOXVJQs+QT69zGkzMyfDnIMN2Wid1+NbL3T+A==}
    engines: {node: '>= 0.4'}

  define-properties@1.2.1:
    resolution: {integrity: sha512-8QmQKqEASLd5nx0U1B1okLElbUuuttJ/AnYmRXbbbGDWh6uS208EjD4Xqq/I9wK7u0v6O08XhTWnt5XtEbR6Dg==}
    engines: {node: '>= 0.4'}

  defu@6.1.4:
    resolution: {integrity: sha512-mEQCMmwJu317oSz8CwdIOdwf3xMif1ttiM8LTufzc3g6kR+9Pe236twL8j3IYT1F7GfRgGcW6MWxzZjLIkuHIg==}

  degenerator@5.0.1:
    resolution: {integrity: sha512-TllpMR/t0M5sqCXfj85i4XaAzxmS5tVA16dqvdkMwGmzI+dXLXnw3J+3Vdv7VKw+ThlTMboK6i9rnZ6Nntj5CQ==}
    engines: {node: '>= 14'}

  del@5.1.0:
    resolution: {integrity: sha512-wH9xOVHnczo9jN2IW68BabcecVPxacIA3g/7z6vhSU/4stOKQzeCRK0yD0A24WiAAUJmmVpWqrERcTxnLo3AnA==}
    engines: {node: '>=8'}

  depd@2.0.0:
    resolution: {integrity: sha512-g7nH6P6dyDioJogAAGprGpCtVImJhpPk/roCzdb3fIh61/s/nPsfR6onyMwkCAR/OlC3yBC0lESvUoQEAssIrw==}
    engines: {node: '>= 0.8'}

  dequal@2.0.3:
    resolution: {integrity: sha512-0je+qPKHEMohvfRTCEo3CrPG6cAzAYgmzKyxRiYSSDkS6eGJdyVJm7WaYA5ECaAD9wLB2T4EEeymA5aFVcYXCA==}
    engines: {node: '>=6'}

  detect-indent@6.1.0:
    resolution: {integrity: sha512-reYkTUJAZb9gUuZ2RvVCNhVHdg62RHnJ7WJl8ftMi4diZ6NWlciOzQN88pUhSELEwflJht4oQDv0F0BMlwaYtA==}
    engines: {node: '>=8'}

  detect-indent@7.0.1:
    resolution: {integrity: sha512-Mc7QhQ8s+cLrnUfU/Ji94vG/r8M26m8f++vyres4ZoojaRDpZ1eSIh/EpzLNwlWuvzSZ3UbDFspjFvTDXe6e/g==}
    engines: {node: '>=12.20'}

  detect-libc@2.0.4:
    resolution: {integrity: sha512-3UDv+G9CsCKO1WKMGw9fwq/SWJYbI0c5Y7LU1AXYoDdbhE2AHQ6N6Nb34sG8Fj7T5APy8qXDCKuuIHd1BR0tVA==}
    engines: {node: '>=8'}

  detect-newline@4.0.1:
    resolution: {integrity: sha512-qE3Veg1YXzGHQhlA6jzebZN2qVf6NX+A7m7qlhCGG30dJixrAQhYOsJjsnBjJkCSmuOPpCk30145fr8FV0bzog==}
    engines: {node: ^12.20.0 || ^14.13.1 || >=16.0.0}

  devalue@4.3.3:
    resolution: {integrity: sha512-UH8EL6H2ifcY8TbD2QsxwCC/pr5xSwPvv85LrLXVihmHVC3T3YqTCIwnR5ak0yO1KYqlxrPVOA/JVZJYPy2ATg==}

  diff-match-patch@1.0.5:
    resolution: {integrity: sha512-IayShXAgj/QMXgB0IWmKx+rOPuGMhqm5w6jvFxmVenXKIzRqTAAsbBPT3kWQeGANj3jGgvcvv4yK6SxqYmikgw==}

  diff@4.0.2:
    resolution: {integrity: sha512-58lmxKSA4BNyLz+HHMUzlOEpg09FV+ev6ZMe3vJihgdxzgcwZ8VoEEPmALCZG9LmqfVoNMMKpttIYTVG6uDY7A==}
    engines: {node: '>=0.3.1'}

  dir-glob@3.0.1:
    resolution: {integrity: sha512-WkrWp9GR4KXfKGYzOLmTuGVi1UWFfws377n9cc55/tb6DuqyF6pcQ5AbiHEshaDpY9v6oaSr2XCDidGmMwdzIA==}
    engines: {node: '>=8'}

  doctrine@2.1.0:
    resolution: {integrity: sha512-35mSku4ZXK0vfCuHEDAwt55dg2jNajHZ1odvF+8SSr82EsZY4QmXfuWso8oEd8zRhVObSN18aM0CjSdoBX7zIw==}
    engines: {node: '>=0.10.0'}

  doctrine@3.0.0:
    resolution: {integrity: sha512-yS+Q5i3hBf7GBkd4KG8a7eBNNWNGLTaEwwYWUijIYM7zrlYDM0BFXHjjPWlWZ1Rg7UaddZeIDmi9jF3HmqiQ2w==}
    engines: {node: '>=6.0.0'}

  dot-case@2.1.1:
    resolution: {integrity: sha512-HnM6ZlFqcajLsyudHq7LeeLDr2rFAVYtDv/hV5qchQEidSck8j9OPUsXY9KwJv/lHMtYlX4DjRQqwFYa+0r8Ug==}

  dotenv@16.0.3:
    resolution: {integrity: sha512-7GO6HghkA5fYG9TYnNxi14/7K9f5occMlp3zXAuSxn7CKCxt9xbNWG7yF8hTCSUchlfWSe3uLmlPfigevRItzQ==}
    engines: {node: '>=12'}

  dunder-proto@1.0.1:
    resolution: {integrity: sha512-KIN/nDJBQRcXw0MLVhZE9iQHmG68qAVIBg9CqmUYjmQIhgij9U5MFvrqkUL5FbtyyzZuOeOt0zdeRe4UY7ct+A==}
    engines: {node: '>= 0.4'}

  ee-first@1.1.1:
    resolution: {integrity: sha512-WMwm9LhRUo+WUaRN+vRuETqG89IgZphVSNkdFgeb6sS/E4OrDIN7t48CAewSHXc6C8lefD8KKfr5vY61brQlow==}

  effect@3.13.10:
    resolution: {integrity: sha512-f2n51BJJ25G9rb/C1ClkgsVFXH6YTkCHmd6ebpu6cAkwQxfhnfbkVWKgkn3nyW9YnC9z4K8bGohRYaZ+HyWtLg==}

  emoji-regex@10.4.0:
    resolution: {integrity: sha512-EC+0oUMY1Rqm4O6LLrgjtYDvcVYTy7chDnM4Q7030tP4Kwj3u/pR6gP9ygnp2CJMK5Gq+9Q2oqmrFJAz01DXjw==}

  emoji-regex@8.0.0:
    resolution: {integrity: sha512-MSjYzcWNOA0ewAHpz0MxpYFvwg6yjy1NG3xteoqz644VCo/RPgnr1/GGt+ic3iJTzQ8Eu3TdM14SawnVUmGE6A==}

  empathic@1.1.0:
    resolution: {integrity: sha512-rsPft6CK3eHtrlp9Y5ALBb+hfK+DWnA4WFebbazxjWyx8vSm3rZeoM3z9irsjcqO3PYRzlfv27XIB4tz2DV7RA==}
    engines: {node: '>=14'}

  encodeurl@2.0.0:
    resolution: {integrity: sha512-Q0n9HRi4m6JuGIV1eFlmvJB7ZEVxu93IrMyiMsGC0lrMJMWzRgx6WGquyfQgZVb31vhGgXnfmPNNXmxnOkRBrg==}
    engines: {node: '>= 0.8'}

  enquirer@2.4.1:
    resolution: {integrity: sha512-rRqJg/6gd538VHvR3PSrdRBb/1Vy2YfzHqzvbhGIQpDRKIa4FgV/54b5Q1xYSxOOwKvjXweS26E0Q+nAMwp2pQ==}
    engines: {node: '>=8.6'}

  env-paths@2.2.1:
    resolution: {integrity: sha512-+h1lkLKhZMTYjog1VEpJNG7NZJWcuc2DDk/qsqSTRRCOXiLjeQ1d1/udrUGhqMxUgAlwKNZ0cf2uqan5GLuS2A==}
    engines: {node: '>=6'}

  error-ex@1.3.2:
    resolution: {integrity: sha512-7dFHNmqeFSEt2ZBsCriorKnn3Z2pj+fd9kmI6QoWw4//DL+icEBfc0U7qJCisqrTsKTjw4fNFy2pW9OqStD84g==}

  es-abstract@1.23.3:
    resolution: {integrity: sha512-e+HfNH61Bj1X9/jLc5v1owaLYuHdeHHSQlkhCBiTK8rBvKaULl/beGMxwrMXjpYrv4pz22BlY570vVePA2ho4A==}
    engines: {node: '>= 0.4'}

  es-define-property@1.0.0:
    resolution: {integrity: sha512-jxayLKShrEqqzJ0eumQbVhTYQM27CfT1T35+gCgDFoL82JLsXqTJ76zv6A0YLOgEnLUMvLzsDsGIrl8NFpT2gQ==}
    engines: {node: '>= 0.4'}

  es-define-property@1.0.1:
    resolution: {integrity: sha512-e3nRfgfUZ4rNGL232gUgX06QNyyez04KdjFrF+LTRoOXmrOgFKDg4BCdsjW8EnT69eqdYGmRpJwiPVYNrCaW3g==}
    engines: {node: '>= 0.4'}

  es-errors@1.3.0:
    resolution: {integrity: sha512-Zf5H2Kxt2xjTvbJvP2ZWLEICxA6j+hAmMzIlypy4xcBg1vKVnx89Wy0GbS+kf5cwCVFFzdCFh2XSCFNULS6csw==}
    engines: {node: '>= 0.4'}

  es-module-lexer@1.7.0:
    resolution: {integrity: sha512-jEQoCwk8hyb2AZziIOLhDqpm5+2ww5uIE6lkO/6jcOCusfk6LhMHpXXfBLXTZ7Ydyt0j4VoUQv6uGNYbdW+kBA==}

  es-object-atoms@1.0.0:
    resolution: {integrity: sha512-MZ4iQ6JwHOBQjahnjwaC1ZtIBH+2ohjamzAO3oaHcXYup7qxjF2fixyH+Q71voWHeOkI2q/TnJao/KfXYIZWbw==}
    engines: {node: '>= 0.4'}

  es-object-atoms@1.1.1:
    resolution: {integrity: sha512-FGgH2h8zKNim9ljj7dankFPcICIK9Cp5bm+c2gQSYePhpaG5+esrLODihIorn+Pe6FGJzWhXQotPv73jTaldXA==}
    engines: {node: '>= 0.4'}

  es-set-tostringtag@2.0.3:
    resolution: {integrity: sha512-3T8uNMC3OQTHkFUsFq8r/BwAXLHvU/9O9mE0fBc/MY5iq/8H7ncvO947LmYA6ldWw9Uh8Yhf25zu6n7nML5QWQ==}
    engines: {node: '>= 0.4'}

  es-shim-unscopables@1.0.2:
    resolution: {integrity: sha512-J3yBRXCzDu4ULnQwxyToo/OjdMx6akgVC7K6few0a7F/0wLtmKKN7I73AH5T2836UuXRqN7Qg+IIUw/+YJksRw==}

  es-to-primitive@1.2.1:
    resolution: {integrity: sha512-QCOllgZJtaUo9miYBcLChTUaHNjJF3PYs1VidD7AwiEj1kYxKeQTctLAezAOH5ZKRH0g2IgPn6KwB4IT8iRpvA==}
    engines: {node: '>= 0.4'}

  esbuild@0.25.4:
    resolution: {integrity: sha512-8pgjLUcUjcgDg+2Q4NYXnPbo/vncAY4UmyaCm0jZevERqCHZIaWwdJHkf8XQtu4AxSKCdvrUbT0XUr1IdZzI8Q==}
    engines: {node: '>=18'}
    hasBin: true

  escape-html@1.0.3:
    resolution: {integrity: sha512-NiSupZ4OeuGwr68lGIeym/ksIZMJodUGOSCZ/FSnTxcrekbvqrgdUxlJOMpijaKZVjAJrWrGs/6Jy8OMuyj9ow==}

  escape-string-regexp@1.0.5:
    resolution: {integrity: sha512-vbRorB5FUQWvla16U8R/qgaFIya2qGzwDrNmCZuYKrbdSUMG6I1ZCGQRefkRVhuOkIGVne7BQ35DSfo1qvJqFg==}
    engines: {node: '>=0.8.0'}

  escape-string-regexp@4.0.0:
    resolution: {integrity: sha512-TtpcNJ3XAzx3Gq8sWRzJaVajRs0uVxA2YAkdb1jm2YkPz4G6egUFAyA3n5vtEIZefPk5Wa4UXbKuS5fKkJWdgA==}
    engines: {node: '>=10'}

  escodegen@2.1.0:
    resolution: {integrity: sha512-2NlIDTwUWJN0mRPQOdtQBzbUHvdGY2P1VXSyU83Q3xKxM7WHX2Ql8dKq782Q9TgQUNOLEzEYu9bzLNj1q88I5w==}
    engines: {node: '>=6.0'}
    hasBin: true

  eslint-config-prettier@9.1.0:
    resolution: {integrity: sha512-NSWl5BFQWEPi1j4TjVNItzYV7dZXZ+wP6I6ZhrBGpChQhZRUaElihE9uRRkcbRnNb76UMKDF3r+WTmNcGPKsqw==}
    hasBin: true
    peerDependencies:
      eslint: '>=7.0.0'

  eslint-config-turbo@2.5.3:
    resolution: {integrity: sha512-KuW20TUDfLooS38gSquL6Gi+ZjaMlno0N3hBe8c+F8+nRYUhbF2fNhuyzl9ScNHx6aJT2eVhLBfGELg7N5+sog==}
    peerDependencies:
      eslint: '>6.6.0'
      turbo: '>2.0.0'

  eslint-import-resolver-node@0.3.9:
    resolution: {integrity: sha512-WFj2isz22JahUv+B788TlO3N6zL3nNJGU8CcZbPZvVEkBPaJdCV4vy5wyghty5ROFbCRnm132v8BScu5/1BQ8g==}

  eslint-import-resolver-typescript@4.3.4:
    resolution: {integrity: sha512-buzw5z5VtiQMysYLH9iW9BV04YyZebsw+gPi+c4FCjfS9i6COYOrEWw9t3m3wA9PFBfqcBCqWf32qrXLbwafDw==}
    engines: {node: ^16.17.0 || >=18.6.0}
    peerDependencies:
      eslint: '*'
      eslint-plugin-import: '*'
      eslint-plugin-import-x: '*'
    peerDependenciesMeta:
      eslint-plugin-import:
        optional: true
      eslint-plugin-import-x:
        optional: true

  eslint-module-utils@2.12.0:
    resolution: {integrity: sha512-wALZ0HFoytlyh/1+4wuZ9FJCD/leWHQzzrxJ8+rebyReSLk7LApMyd3WJaLVoN+D5+WIdJyDK1c6JnE65V4Zyg==}
    engines: {node: '>=4'}
    peerDependencies:
      '@typescript-eslint/parser': '*'
      eslint: '*'
      eslint-import-resolver-node: '*'
      eslint-import-resolver-typescript: '*'
      eslint-import-resolver-webpack: '*'
    peerDependenciesMeta:
      '@typescript-eslint/parser':
        optional: true
      eslint:
        optional: true
      eslint-import-resolver-node:
        optional: true
      eslint-import-resolver-typescript:
        optional: true
      eslint-import-resolver-webpack:
        optional: true

  eslint-plugin-import@2.31.0:
    resolution: {integrity: sha512-ixmkI62Rbc2/w8Vfxyh1jQRTdRTF52VxwRVHl/ykPAmqG+Nb7/kNn+byLP0LxPgI7zWA16Jt82SybJInmMia3A==}
    engines: {node: '>=4'}
    peerDependencies:
      '@typescript-eslint/parser': '*'
      eslint: ^2 || ^3 || ^4 || ^5 || ^6 || ^7.2.0 || ^8 || ^9
    peerDependenciesMeta:
      '@typescript-eslint/parser':
        optional: true

  eslint-plugin-only-warn@1.1.0:
    resolution: {integrity: sha512-2tktqUAT+Q3hCAU0iSf4xAN1k9zOpjK5WO8104mB0rT/dGhOa09582HN5HlbxNbPRZ0THV7nLGvzugcNOSjzfA==}
    engines: {node: '>=6'}

  eslint-plugin-react-hooks@4.6.2:
    resolution: {integrity: sha512-QzliNJq4GinDBcD8gPB5v0wh6g8q3SUi6EFF0x8N/BL9PoVs0atuGc47ozMRyOWAKdwaZ5OnbOEa3WR+dSGKuQ==}
    engines: {node: '>=10'}
    peerDependencies:
      eslint: ^3.0.0 || ^4.0.0 || ^5.0.0 || ^6.0.0 || ^7.0.0 || ^8.0.0-0

  eslint-plugin-turbo@2.5.3:
    resolution: {integrity: sha512-DlXZd+LgpDlxH/6IsiAXLhy82x0jeJDm0XBEqP6Le08uy0HBQkjCUt7SmXNp8esAtX9RYe6oDClbNbmI1jtK5g==}
    peerDependencies:
      eslint: '>6.6.0'
      turbo: '>2.0.0'

  eslint-plugin-unused-imports@3.2.0:
    resolution: {integrity: sha512-6uXyn6xdINEpxE1MtDjxQsyXB37lfyO2yKGVVgtD7WEWQGORSOZjgrD6hBhvGv4/SO+TOlS+UnC6JppRqbuwGQ==}
    engines: {node: ^12.22.0 || ^14.17.0 || >=16.0.0}
    peerDependencies:
      '@typescript-eslint/eslint-plugin': 6 - 7
      eslint: '8'
    peerDependenciesMeta:
      '@typescript-eslint/eslint-plugin':
        optional: true

  eslint-rule-composer@0.3.0:
    resolution: {integrity: sha512-bt+Sh8CtDmn2OajxvNO+BX7Wn4CIWMpTRm3MaiKPCQcnnlm0CS2mhui6QaoeQugs+3Kj2ESKEEGJUdVafwhiCg==}
    engines: {node: '>=4.0.0'}

  eslint-scope@7.2.2:
    resolution: {integrity: sha512-dOt21O7lTMhDM+X9mB4GX+DZrZtCUJPL/wlcTqxyrx5IvO0IYtILdtrQGQp+8n5S0gwSVmOf9NQrjMOgfQZlIg==}
    engines: {node: ^12.22.0 || ^14.17.0 || >=16.0.0}

  eslint-visitor-keys@3.4.3:
    resolution: {integrity: sha512-wpc+LXeiyiisxPlEkUzU6svyS1frIO3Mgxj1fdy7Pm8Ygzguax2N3Fa/D/ag1WqbOprdI+uY6wMUl8/a2G+iag==}
    engines: {node: ^12.22.0 || ^14.17.0 || >=16.0.0}

  eslint@8.57.0:
    resolution: {integrity: sha512-dZ6+mexnaTIbSBZWgou51U6OmzIhYM2VcNdtiTtI7qPNZm35Akpr0f6vtw3w1Kmn5PYo+tZVfh13WrhpS6oLqQ==}
    engines: {node: ^12.22.0 || ^14.17.0 || >=16.0.0}
    deprecated: This version is no longer supported. Please see https://eslint.org/version-support for other options.
    hasBin: true

  espree@9.6.1:
    resolution: {integrity: sha512-oruZaFkjorTpF32kDSI5/75ViwGeZginGGy2NoOSg3Q9bnwlnmDm4HLnkl0RE3n+njDXR037aY1+x58Z/zFdwQ==}
    engines: {node: ^12.22.0 || ^14.17.0 || >=16.0.0}

  esprima@4.0.1:
    resolution: {integrity: sha512-eGuFFw7Upda+g4p+QHvnW0RyTX/SVeJBDM/gCtMARO0cLuT2HcEKnTPvhjV6aGeqrCB/sbNop0Kszm0jsaWU4A==}
    engines: {node: '>=4'}
    hasBin: true

  esquery@1.5.0:
    resolution: {integrity: sha512-YQLXUplAwJgCydQ78IMJywZCceoqk1oH01OERdSAJc/7U2AylwjhSCLDEtqwg811idIS/9fIU5GjG73IgjKMVg==}
    engines: {node: '>=0.10'}

  esrecurse@4.3.0:
    resolution: {integrity: sha512-KmfKL3b6G+RXvP8N1vr3Tq1kL/oCFgn2NYXEtqP8/L3pKapUA4G8cFVaoF3SU323CD4XypR/ffioHmkti6/Tag==}
    engines: {node: '>=4.0'}

  estraverse@5.3.0:
    resolution: {integrity: sha512-MMdARuVEQziNTeJD8DgMqmhwR11BRQ/cBP+pLtYdSTnf3MIO8fFeiINEbX36ZdNlfU/7A9f3gUw49B3oQsvwBA==}
    engines: {node: '>=4.0'}

  estree-walker@2.0.2:
    resolution: {integrity: sha512-Rfkk/Mp/DL7JVje3u18FxFujQlTNR2q6QfMSMB7AvCBx91NGj/ba3kCfza0f6dVDbw7YlRf/nDrn7pQrCCyQ/w==}

  estree-walker@3.0.3:
    resolution: {integrity: sha512-7RUKfXgSMMkzt6ZuXmqapOurLGPPfgj6l9uRZ7lRGolvk0y2yocc35LdcxKC5PQZdn2DMqioAQ2NoWcrTKmm6g==}

  esutils@2.0.3:
    resolution: {integrity: sha512-kVscqXk4OCp68SZ0dkgEKVi6/8ij300KBWTJq32P/dYeWTSwK41WyTxalN1eRmA5Z9UU/LX9D7FWSmV9SAYx6g==}
    engines: {node: '>=0.10.0'}

  etag@1.8.1:
    resolution: {integrity: sha512-aIL5Fx7mawVa300al2BnEE4iNvo1qETxLrPI/o05L7z6go7fCw1J6EQmbK4FmJ2AS7kgVF/KEZWufBfdClMcPg==}
    engines: {node: '>= 0.6'}

  event-target-polyfill@0.0.4:
    resolution: {integrity: sha512-Gs6RLjzlLRdT8X9ZipJdIZI/Y6/HhRLyq9RdDlCsnpxr/+Nn6bU2EFGuC94GjxqhM+Nmij2Vcq98yoHrU8uNFQ==}

  eventsource-parser@3.0.2:
    resolution: {integrity: sha512-6RxOBZ/cYgd8usLwsEl+EC09Au/9BcmCKYF2/xbml6DNczf7nv0MQb+7BA2F+li6//I+28VNlQR37XfQtcAJuA==}
    engines: {node: '>=18.0.0'}

  eventsource@3.0.7:
    resolution: {integrity: sha512-CRT1WTyuQoD771GW56XEZFQ/ZoSfWid1alKGDYMmkt2yl8UXrVR4pspqWNEcqKvVIzg6PAltWjxcSSPrboA4iA==}
    engines: {node: '>=18.0.0'}

  execa@5.1.1:
    resolution: {integrity: sha512-8uSpZZocAZRBAPIEINJj3Lo9HyGitllczc27Eh5YYojjMFMn8yHMDMaUHE2Jqfq05D/wucwI4JGURyXt1vchyg==}
    engines: {node: '>=10'}

  exit-hook@2.2.1:
    resolution: {integrity: sha512-eNTPlAD67BmP31LDINZ3U7HSF8l57TxOY2PmBJ1shpCvpnxBF93mWCE8YHBnXs8qiUZJc9WDcWIeC3a2HIAMfw==}
    engines: {node: '>=6'}

  expect-type@1.2.1:
    resolution: {integrity: sha512-/kP8CAwxzLVEeFrMm4kMmy4CCDlpipyA7MYLVrdJIkV0fYF0UaigQHRsxHiuY/GEea+bh4KSv3TIlgr+2UL6bw==}
    engines: {node: '>=12.0.0'}

  express-rate-limit@7.5.0:
    resolution: {integrity: sha512-eB5zbQh5h+VenMPM3fh+nw1YExi5nMr6HUCR62ELSP11huvxm/Uir1H1QEyTkk5QX6A58pX6NmaTMceKZ0Eodg==}
    engines: {node: '>= 16'}
    peerDependencies:
      express: ^4.11 || 5 || ^5.0.0-beta.1

  express@5.1.0:
    resolution: {integrity: sha512-DT9ck5YIRU+8GYzzU5kT3eHGA5iL+1Zd0EutOmTE9Dtk+Tvuzd23VBU+ec7HPNSTxXYO55gPV/hq4pSBJDjFpA==}
    engines: {node: '>= 18'}

  exsolve@1.0.4:
    resolution: {integrity: sha512-xsZH6PXaER4XoV+NiT7JHp1bJodJVT+cxeSH1G0f0tlT0lJqYuHUP3bUx2HtfTDvOagMINYp8rsqusxud3RXhw==}

  extendable-error@0.1.7:
    resolution: {integrity: sha512-UOiS2in6/Q0FK0R0q6UY9vYpQ21mr/Qn1KOnte7vsACuNJf514WvCCUHSRCPcgjPT2bAhNIJdlE6bVap1GKmeg==}

  external-editor@3.1.0:
    resolution: {integrity: sha512-hMQ4CX1p1izmuLYyZqLMO/qGNw10wSv9QDCPfzXfyFrOaCSSoRfqE1Kf1s5an66J5JZC62NewG+mK49jOCtQew==}
    engines: {node: '>=4'}

  fast-check@3.23.2:
    resolution: {integrity: sha512-h5+1OzzfCC3Ef7VbtKdcv7zsstUQwUDlYpUTvjeUsJAssPgLn7QzbboPtL5ro04Mq0rPOsMzl7q5hIbRs2wD1A==}
    engines: {node: '>=8.0.0'}

  fast-decode-uri-component@1.0.1:
    resolution: {integrity: sha512-WKgKWg5eUxvRZGwW8FvfbaH7AXSh2cL+3j5fMGzUMCxWBJ3dV3a7Wz8y2f/uQ0e3B6WmodD3oS54jTQ9HVTIIg==}

  fast-deep-equal@3.1.3:
    resolution: {integrity: sha512-f3qQ9oQy9j2AhBe/H9VC91wLmKBCCU/gDOnKNAYG5hswO7BLKj09Hc5HYNz9cGI++xlpDCIgDaitVs03ATR84Q==}

  fast-glob@3.3.3:
    resolution: {integrity: sha512-7MptL8U0cqcFdzIzwOTHoilX9x5BrNqye7Z/LuC7kCMRio1EMSyqRK3BEAUD7sXRq4iT4AzTVuZdhgQ2TCvYLg==}
    engines: {node: '>=8.6.0'}

  fast-json-stable-stringify@2.1.0:
    resolution: {integrity: sha512-lhd/wF+Lk98HZoTCtlVraHtfh5XYijIjalXck7saUtuanSDyLMxnHhSXEDJqHxD7msR8D0uCmqlkwjCV8xvwHw==}

  fast-levenshtein@2.0.6:
    resolution: {integrity: sha512-DCXu6Ifhqcks7TZKY3Hxp3y6qphY5SJZmrWMDrKcERSOXWQdMhU9Ig/PYrzyw/ul9jOIyh0N4M0tbC5hodg8dw==}

  fast-querystring@1.1.2:
    resolution: {integrity: sha512-g6KuKWmFXc0fID8WWH0jit4g0AGBoJhCkJMb1RmbsSEUNvQ+ZC8D6CUZ+GtF8nMzSPXnhiePyyqqipzNNEnHjg==}

  fastq@1.17.1:
    resolution: {integrity: sha512-sRVD3lWVIXWg6By68ZN7vho9a1pQcN/WBFaAAsDDFzlJjvoGx0P8z7V1t72grFJfJhu3YPZBuu25f7Kaw2jN1w==}

  fdir@6.4.4:
    resolution: {integrity: sha512-1NZP+GK4GfuAv3PqKvxQRDMjdSRZjnkq7KfhlNrCNNlZ0ygQFpebfrnfnq/W7fpUnAv9aGWmY1zKx7FYL3gwhg==}
    peerDependencies:
      picomatch: ^3 || ^4
    peerDependenciesMeta:
      picomatch:
        optional: true

  figures@3.2.0:
    resolution: {integrity: sha512-yaduQFRKLXYOGgEn6AZau90j3ggSOyiqXU0F9JZfeXYhNa+Jk4X+s45A2zg5jns87GAFa34BBm2kXw4XpNcbdg==}
    engines: {node: '>=8'}

  file-entry-cache@6.0.1:
    resolution: {integrity: sha512-7Gps/XWymbLk2QLYK4NzpMOrYjMhdIxXuIvy2QBsLE6ljuodKvdkWs/cpyJJ3CVIVpH0Oi1Hvg1ovbMzLdFBBg==}
    engines: {node: ^10.12.0 || >=12.0.0}

  fill-range@7.1.1:
    resolution: {integrity: sha512-YsGpe3WHLK8ZYi4tWDg2Jy3ebRz2rXowDxnld4bkQB00cc/1Zw9AWnC0i9ztDJitivtQvaI9KaLyKrc+hBW0yg==}
    engines: {node: '>=8'}

  finalhandler@2.1.0:
    resolution: {integrity: sha512-/t88Ty3d5JWQbWYgaOGCCYfXRwV1+be02WqYYlL6h0lEiUAMPM8o8qKGO01YIkOHzka2up08wvgYD0mDiI+q3Q==}
    engines: {node: '>= 0.8'}

  find-up@4.1.0:
    resolution: {integrity: sha512-PpOwAdQ/YlXQ2vj8a3h8IipDuYRi3wceVQQGYWxNINccq40Anw7BlsEXCMbt1Zt+OLA6Fq9suIpIWD0OsnISlw==}
    engines: {node: '>=8'}

  find-up@5.0.0:
    resolution: {integrity: sha512-78/PXT1wlLLDgTzDs7sjq9hzz0vXD+zn+7wypEe4fXQxCmdmqfGsEPQxmiCSQI3ajFV91bVSsvNtrJRiW6nGng==}
    engines: {node: '>=10'}

  flat-cache@3.2.0:
    resolution: {integrity: sha512-CYcENa+FtcUKLmhhqyctpclsq7QF38pKjZHsGNiSQF5r4FtoKDWabFDl3hzaEQMvT1LHEysw5twgLvpYYb4vbw==}
    engines: {node: ^10.12.0 || >=12.0.0}

  flatted@3.3.3:
    resolution: {integrity: sha512-GX+ysw4PBCz0PzosHDepZGANEuFCMLrnRTiEy9McGjmkCQYwRq4A/X786G/fjM/+OjsWSU1ZrY5qyARZmO/uwg==}

  for-each@0.3.3:
    resolution: {integrity: sha512-jqYfLp7mo9vIyQf8ykW2v7A+2N4QjeCeI5+Dz9XraiO1ign81wjiH7Fb9vSOWvQfNtmSa4H2RoQTrrXivdUZmw==}

  forwarded@0.2.0:
    resolution: {integrity: sha512-buRG0fpBtRHSTCOASe6hD258tEubFoRLb4ZNA6NxMVHNw2gOcwHo9wyablzMzOA5z9xA9L1KNjk/Nt6MT9aYow==}
    engines: {node: '>= 0.6'}

  fresh@2.0.0:
    resolution: {integrity: sha512-Rx/WycZ60HOaqLKAi6cHRKKI7zxWbJ31MhntmtwMoaTeF7XFH9hhBp8vITaMidfljRQ6eYWCKkaTK+ykVJHP2A==}
    engines: {node: '>= 0.8'}

  fs-extra@10.1.0:
    resolution: {integrity: sha512-oRXApq54ETRj4eMiFzGnHWGy+zo5raudjuxN0b8H7s/RU2oW0Wvsx9O0ACRN/kRq9E8Vu/ReskGB5o3ji+FzHQ==}
    engines: {node: '>=12'}

  fs-extra@7.0.1:
    resolution: {integrity: sha512-YJDaCJZEnBmcbw13fvdAM9AwNOJwOzrE4pqMqBq5nFiEqXUqHwlK4B+3pUw6JNvfSPtX05xFHtYy/1ni01eGCw==}
    engines: {node: '>=6 <7 || >=8'}

  fs-extra@8.1.0:
    resolution: {integrity: sha512-yhlQgA6mnOJUKOsRUFsgJdQCvkKhcz8tlZG5HBQfReYZy46OwLcY+Zia0mtdHsOo9y/hP+CxMN0TU9QxoOtG4g==}
    engines: {node: '>=6 <7 || >=8'}

  fs.realpath@1.0.0:
    resolution: {integrity: sha512-OO0pH2lK6a0hZnAdau5ItzHPI6pUlvI7jMVnxUQRtw4owF2wk8lOSabtGDCTP4Ggrg2MbGnWO9X8K1t4+fGMDw==}

  fsevents@2.3.3:
    resolution: {integrity: sha512-5xoDfX+fL7faATnagmWPpbFtwh/R77WmMMqqHGS65C3vvB0YHrgF+B1YmZ3441tMj5n63k0212XNoJwzlhffQw==}
    engines: {node: ^8.16.0 || ^10.6.0 || >=11.0.0}
    os: [darwin]

  function-bind@1.1.2:
    resolution: {integrity: sha512-7XHNxH7qX9xG5mIwxkhumTox/MIRNcOgDrxWsMt2pAr23WHp6MrRlN7FBSFpCpr+oVO0F744iUgR82nJMfG2SA==}

  function.prototype.name@1.1.6:
    resolution: {integrity: sha512-Z5kx79swU5P27WEayXM1tBi5Ze/lbIyiNgU3qyXUOf9b2rgXYyF9Dy9Cx+IQv/Lc8WCG6L82zwUPpSS9hGehIg==}
    engines: {node: '>= 0.4'}

  functions-have-names@1.2.3:
    resolution: {integrity: sha512-xckBUXyTIqT97tq2x2AMb+g163b5JFysYk0x4qxNFwbfQkmNZoiRHb6sPzI9/QV33WeuvVYBUIiD4NzNIyqaRQ==}

  get-east-asian-width@1.3.0:
    resolution: {integrity: sha512-vpeMIQKxczTD/0s2CdEWHcb0eeJe6TFjxb+J5xgX7hScxqrGuyjmv4c1D4A/gelKfyox0gJJwIHF+fLjeaM8kQ==}
    engines: {node: '>=18'}

  get-intrinsic@1.2.4:
    resolution: {integrity: sha512-5uYhsJH8VJBTv7oslg4BznJYhDoRI6waYCxMmCdnTrcCrHA/fCFKoTFz2JKKE0HdDFUF7/oQuhzumXJK7paBRQ==}
    engines: {node: '>= 0.4'}

  get-intrinsic@1.3.0:
    resolution: {integrity: sha512-9fSjSaos/fRIVIp+xSJlE6lfwhES7LNtKaCBIamHsjr2na1BiABJPo0mOjjz8GJDURarmCPGqaiVg5mfjb98CQ==}
    engines: {node: '>= 0.4'}

  get-port@7.1.0:
    resolution: {integrity: sha512-QB9NKEeDg3xxVwCCwJQ9+xycaz6pBB6iQ76wiWMl1927n0Kir6alPiP+yuiICLLU4jpMe08dXfpebuQppFA2zw==}
    engines: {node: '>=16'}

  get-proto@1.0.1:
    resolution: {integrity: sha512-sTSfBjoXBp89JvIKIefqw7U2CCebsc74kiY6awiGogKtoSGbgjYE/G/+l9sF3MWFPNc9IcoOC4ODfKHfxFmp0g==}
    engines: {node: '>= 0.4'}

  get-source@2.0.12:
    resolution: {integrity: sha512-X5+4+iD+HoSeEED+uwrQ07BOQr0kEDFMVqqpBuI+RaZBpBpHCuXxo70bjar6f0b0u/DQJsJ7ssurpP0V60Az+w==}

  get-stream@6.0.1:
    resolution: {integrity: sha512-ts6Wi+2j3jQjqi70w5AlN8DFnkSwC+MqmxEzdEALB2qXZYV3X/b1CTfgPLGJNMeAWxdPfU8FO1ms3NUfaHCPYg==}
    engines: {node: '>=10'}

  get-symbol-description@1.0.2:
    resolution: {integrity: sha512-g0QYk1dZBxGwk+Ngc+ltRH2IBp2f7zBkBMBJZCDerh6EhlhSR6+9irMCuT/09zD6qkarHUSn529sK/yL4S27mg==}
    engines: {node: '>= 0.4'}

  get-tsconfig@4.10.0:
    resolution: {integrity: sha512-kGzZ3LWWQcGIAmg6iWvXn0ei6WDtV26wzHRMwDSzmAbcXrTEXxHy6IehI6/4eT6VRKyMP1eF1VqwrVUmE/LR7A==}

  get-uri@6.0.4:
    resolution: {integrity: sha512-E1b1lFFLvLgak2whF2xDBcOy6NLVGZBqqjJjsIhvopKfWWEi64pLVTWWehV8KlLerZkfNTA95sTe2OdJKm1OzQ==}
    engines: {node: '>= 14'}

  git-hooks-list@4.1.1:
    resolution: {integrity: sha512-cmP497iLq54AZnv4YRAEMnEyQ1eIn4tGKbmswqwmFV4GBnAqE8NLtWxxdXa++AalfgL5EBH4IxTPyquEuGY/jA==}

  glob-parent@5.1.2:
    resolution: {integrity: sha512-AOIgSQCepiJYwP3ARnGx+5VnTu2HBYdzbGP45eLw1vr3zB3vZLeyed1sC9hnbcOc9/SrMyM5RPQrkGz4aS9Zow==}
    engines: {node: '>= 6'}

  glob-parent@6.0.2:
    resolution: {integrity: sha512-XxwI8EOhVQgWp6iDL+3b0r86f4d6AX6zSU55HfB4ydCEuXLXc5FcYeOu+nnGftS4TEju/11rt4KJPTMgbfmv4A==}
    engines: {node: '>=10.13.0'}

  glob-to-regexp@0.4.1:
    resolution: {integrity: sha512-lkX1HJXwyMcprw/5YUZc2s7DrpAiHB21/V+E1rHUrVNokkvB6bqMzT0VfV6/86ZNabt1k14YOIaT7nDvOX3Iiw==}

  glob@7.2.3:
    resolution: {integrity: sha512-nFR0zLpU2YCaRxwoCJvL6UvCH2JFyFVIvwTLsIf21AuHlMskA1hhTdk+LlYJtOlYt9v6dvszD2BGRqBL+iQK9Q==}
    deprecated: Glob versions prior to v9 are no longer supported

  globals@11.12.0:
    resolution: {integrity: sha512-WOBp/EEGUiIsJSp7wcv/y6MO+lV9UoncWqxuFfm8eBwzWNgyfBd6Gz+IeKQ9jCmyhoH99g15M3T+QaVHFjizVA==}
    engines: {node: '>=4'}

  globals@13.24.0:
    resolution: {integrity: sha512-AhO5QUcj8llrbG09iWhPU2B204J1xnPeL8kQmVorSsy+Sjj1sk8gIyh6cUocGmH4L0UuhAJy+hJMRA4mgA4mFQ==}
    engines: {node: '>=8'}

  globalthis@1.0.4:
    resolution: {integrity: sha512-DpLKbNU4WylpxJykQujfCcwYWiV/Jhm50Goo0wrVILAv5jOr9d+H+UR3PhSCD2rCCEIg0uc+G+muBTwD54JhDQ==}
    engines: {node: '>= 0.4'}

  globby@10.0.2:
    resolution: {integrity: sha512-7dUi7RvCoT/xast/o/dLN53oqND4yk0nsHkhRgn9w65C4PofCLOoJ39iSOg+qVDdWQPIEj+eszMHQ+aLVwwQSg==}
    engines: {node: '>=8'}

  globby@11.1.0:
    resolution: {integrity: sha512-jhIXaOzy1sb8IyocaruWSn1TjmnBVs8Ayhcy83rmxNJ8q2uWKCAj3CnJY+KpGSXCueAPc0i05kVvVKtP1t9S3g==}
    engines: {node: '>=10'}

  globby@14.1.0:
    resolution: {integrity: sha512-0Ia46fDOaT7k4og1PDW4YbodWWr3scS2vAr2lTbsplOt2WkKp0vQbkI9wKis/T5LV/dqPjO3bpS/z6GTJB82LA==}
    engines: {node: '>=18'}

  gopd@1.0.1:
    resolution: {integrity: sha512-d65bNlIadxvpb/A2abVdlqKqV563juRnZ1Wtk6s1sIR8uNsXR70xqIzVqxVf1eTqDunwT2MkczEeaezCKTZhwA==}

  gopd@1.2.0:
    resolution: {integrity: sha512-ZUKRh6/kUFoAiTAtTYPZJ3hw9wNxx+BIBOijnlG9PnrJsCcSjs1wyyD6vJpaYtgnzDrKYRSqf3OO6Rfa93xsRg==}
    engines: {node: '>= 0.4'}

  graceful-fs@4.2.11:
    resolution: {integrity: sha512-RbJ5/jmFcNNCcDV5o9eTnBLJ/HszWV0P73bc+Ff4nS/rJj+YaS6IGyiOL0VoBYX+l1Wrl3k63h/KrH+nhJ0XvQ==}

  gradient-string@2.0.2:
    resolution: {integrity: sha512-rEDCuqUQ4tbD78TpzsMtt5OIf0cBCSDWSJtUDaF6JsAh+k0v9r++NzxNEG87oDZx9ZwGhD8DaezR2L/yrw0Jdw==}
    engines: {node: '>=10'}

  graphemer@1.4.0:
    resolution: {integrity: sha512-EtKwoO6kxCL9WO5xipiHTZlSzBm7WLT627TqC/uVRd0HKmq8NXyebnNYxDoBi7wt8eTWrUrKXCOVaFq9x1kgag==}

  handlebars@4.7.8:
    resolution: {integrity: sha512-vafaFqs8MZkRrSX7sFVUdo3ap/eNiLnb4IakshzvP56X5Nr1iGKAIqdX6tMlm6HcNRIkr6AxO5jFEoJzzpT8aQ==}
    engines: {node: '>=0.4.7'}
    hasBin: true

  has-bigints@1.0.2:
    resolution: {integrity: sha512-tSvCKtBr9lkF0Ex0aQiP9N+OpV4zi2r/Nee5VkRDbaqv35RLYMzbwQfFSZZH0kR+Rd6302UJZ2p/bJCEoR3VoQ==}

  has-flag@3.0.0:
    resolution: {integrity: sha512-sKJf1+ceQBr4SMkvQnBDNDtf4TXpVhVGateu0t918bl30FnbE2m4vNLX+VWe/dpjlb+HugGYzW7uQXH98HPEYw==}
    engines: {node: '>=4'}

  has-flag@4.0.0:
    resolution: {integrity: sha512-EykJT/Q1KjTWctppgIAgfSO0tKVuZUjhgMr17kqTumMl6Afv3EISleU7qZUzoXDFTAHTDC4NOoG/ZxU3EvlMPQ==}
    engines: {node: '>=8'}

  has-property-descriptors@1.0.2:
    resolution: {integrity: sha512-55JNKuIW+vq4Ke1BjOTjM2YctQIvCT7GFzHwmfZPGo5wnrgkid0YQtnAleFSqumZm4az3n2BS+erby5ipJdgrg==}

  has-proto@1.0.3:
    resolution: {integrity: sha512-SJ1amZAJUiZS+PhsVLf5tGydlaVB8EdFpaSO4gmiUKUOxk8qzn5AIy4ZeJUmh22znIdk/uMAUT2pl3FxzVUH+Q==}
    engines: {node: '>= 0.4'}

  has-symbols@1.0.3:
    resolution: {integrity: sha512-l3LCuF6MgDNwTDKkdYGEihYjt5pRPbEg46rtlmnSPlUbgmB8LOIrKJbYYFBSbnPaJexMKtiPO8hmeRjRz2Td+A==}
    engines: {node: '>= 0.4'}

  has-symbols@1.1.0:
    resolution: {integrity: sha512-1cDNdwJ2Jaohmb3sg4OmKaMBwuC48sYni5HUw2DvsC8LjGTLK9h+eb1X6RyuOHe4hT0ULCW68iomhjUoKUqlPQ==}
    engines: {node: '>= 0.4'}

  has-tostringtag@1.0.2:
    resolution: {integrity: sha512-NqADB8VjPFLM2V0VvHUewwwsw0ZWBaIdgo+ieHtK3hasLz4qeCRjYcqfB6AQrBggRKppKF8L52/VqdVsO47Dlw==}
    engines: {node: '>= 0.4'}

  hasown@2.0.2:
    resolution: {integrity: sha512-0hJU9SCPvmMzIBdZFqNPXWa6dqh7WdH0cII9y+CyS8rG3nL48Bclra9HmKhVVUHyPWNH5Y7xDwAB7bfgSjkUMQ==}
    engines: {node: '>= 0.4'}

  header-case@1.0.1:
    resolution: {integrity: sha512-i0q9mkOeSuhXw6bGgiQCCBgY/jlZuV/7dZXyZ9c6LcBrqwvT8eT719E9uxE5LiZftdl+z81Ugbg/VvXV4OJOeQ==}

  hono@4.7.8:
    resolution: {integrity: sha512-PCibtFdxa7/Ldud9yddl1G81GjYaeMYYTq4ywSaNsYbB1Lug4mwtOMJf2WXykL0pntYwmpRJeOI3NmoDgD+Jxw==}
    engines: {node: '>=16.9.0'}

  hosted-git-info@8.0.2:
    resolution: {integrity: sha512-sYKnA7eGln5ov8T8gnYlkSOxFJvywzEx9BueN6xo/GKO8PGiI6uK6xx+DIGe45T3bdVjLAQDQW1aicT8z8JwQg==}
    engines: {node: ^18.17.0 || >=20.5.0}

  http-codex@0.5.4:
    resolution: {integrity: sha512-y0OTaRMkN9jKmeeDEvMollhSezWpa6fm4wykU+X7DpIXaMnAS2sHzbXvl6Pi+H1Fz3aqT/ToS8yRMpqo5h6/qA==}

  http-errors@2.0.0:
    resolution: {integrity: sha512-FtwrG/euBzaEjYeRqOgly7G0qviiXoJWnvEH2Z1plBdXgbyjv34pHTSb9zoeHMyDy33+DWy5Wt9Wo+TURtOYSQ==}
    engines: {node: '>= 0.8'}

  http-proxy-agent@7.0.2:
    resolution: {integrity: sha512-T1gkAiYYDWYx3V5Bmyu7HcfcvL7mUrTWiM6yOfa3PIphViJ/gFPbvidQ+veqSOHci/PxBcDabeUNCzpOODJZig==}
    engines: {node: '>= 14'}

  https-proxy-agent@7.0.6:
    resolution: {integrity: sha512-vK9P5/iUfdl95AI+JVyUuIcVtd4ofvtrOr3HNtM2yxC9bnMbEdp3x01OhQNnjb8IJYi38VlTE3mBXwcfvywuSw==}
    engines: {node: '>= 14'}

  human-id@4.1.1:
    resolution: {integrity: sha512-3gKm/gCSUipeLsRYZbbdA1BD83lBoWUkZ7G9VFrhWPAU76KwYo5KR8V28bpoPm/ygy0x5/GCbpRQdY7VLYCoIg==}
    hasBin: true

  human-signals@2.1.0:
    resolution: {integrity: sha512-B4FFZ6q/T2jhhksgkbEW3HBvWIfDW85snkQgawt07S7J5QXTk6BkNV+0yAeZrM5QpMAdYlocGoljn0sJ/WQkFw==}
    engines: {node: '>=10.17.0'}

  iconv-lite@0.4.24:
    resolution: {integrity: sha512-v3MXnZAcvnywkTUEZomIActle7RXXeedOR31wwl7VlyoXO4Qi9arvSenNQWne1TcRwhCL1HwLI21bEqdpj8/rA==}
    engines: {node: '>=0.10.0'}

  iconv-lite@0.6.3:
    resolution: {integrity: sha512-4fCk79wshMdzMp2rH06qWrJE4iolqLhCUH+OiuIgU++RB0+94NlDL81atO7GX55uUKueo0txHNtvEyI6D7WdMw==}
    engines: {node: '>=0.10.0'}

  ieee754@1.2.1:
    resolution: {integrity: sha512-dcyqhDvX1C46lXZcVqCpK+FtMRQVdIMN6/Df5js2zouUsqG7I6sFxitIC+7KYK29KdXOLHdu9zL4sFnoVQnqaA==}

  ignore@5.3.1:
    resolution: {integrity: sha512-5Fytz/IraMjqpwfd34ke28PTVMjZjJG2MPn5t7OE4eUCUNf8BAa7b5WUS9/Qvr6mwOQS7Mk6vdsMno5he+T8Xw==}
    engines: {node: '>= 4'}

  ignore@5.3.2:
    resolution: {integrity: sha512-hsBTNUqQTDwkWtcdYI2i06Y/nUBEsNEDJKjWdigLvegy8kDuJAS8uRlpkkcQpyEXL0Z/pjDy5HBmMjRCJ2gq+g==}
    engines: {node: '>= 4'}

  ignore@7.0.3:
    resolution: {integrity: sha512-bAH5jbK/F3T3Jls4I0SO1hmPR0dKU0a7+SY6n1yzRtG54FLO8d6w/nxLFX2Nb7dBu6cCWXPaAME6cYqFUMmuCA==}
    engines: {node: '>= 4'}

  import-fresh@3.3.0:
    resolution: {integrity: sha512-veYYhQa+D1QBKznvhUHxb8faxlrwUnxseDAbAp457E0wLNio2bOSKnjYDhMj+YiAq61xrMGhQk9iXVk5FzgQMw==}
    engines: {node: '>=6'}

  import-fresh@3.3.1:
    resolution: {integrity: sha512-TR3KfrTZTYLPB6jUjfx6MF9WcWrHL9su5TObK4ZkYgBdWKPOFoSoQIdEuTuR82pmtxH2spWG9h6etwfr1pLBqQ==}
    engines: {node: '>=6'}

  imurmurhash@0.1.4:
    resolution: {integrity: sha512-JmXMZ6wuvDmLiHEml9ykzqO6lwFbof0GG4IkcGaENdCRDDmMVnny7s5HsIgHCbaq0w2MyPhDqkhTUgS2LU2PHA==}
    engines: {node: '>=0.8.19'}

  indent-string@4.0.0:
    resolution: {integrity: sha512-EdDDZu4A2OyIK7Lr/2zG+w5jmbuk1DVBnEwREQvBzspBJkCEbRa8GxU1lghYcaGJCnRWibjDXlq779X1/y5xwg==}
    engines: {node: '>=8'}

  inflight@1.0.6:
    resolution: {integrity: sha512-k92I/b08q4wvFscXCLvqfsHCrjrF7yiXsQuIVvVE7N82W3+aqpzuUdBbfhWcy/FZR3/4IgflMgKLOsvPDrGCJA==}
    deprecated: This module is not supported, and leaks memory. Do not use it. Check out lru-cache if you want a good and tested way to coalesce async requests by a key value, which is much more comprehensive and powerful.

  inherits@2.0.4:
    resolution: {integrity: sha512-k/vGaX4/Yla3WzyMCvTQOXYeIHvqOKtnqBduzTHpzpQZzAskKMhZ2K+EnBiSM9zGSoIFeMpXKxa4dYeZIQqewQ==}

  ini@1.3.8:
    resolution: {integrity: sha512-JV/yugV2uzW5iMRSiZAyDtQd+nxtUnjeLt0acNdw98kKLrvuRVyB80tsREOE7yvGVgalhZ6RNXCmEHkUKBKxew==}

  inquirer@7.3.3:
    resolution: {integrity: sha512-JG3eIAj5V9CwcGvuOmoo6LB9kbAYT8HXffUl6memuszlwDC/qvFAJw49XJ5NROSFNPxp3iQg1GqkFhaY/CR0IA==}
    engines: {node: '>=8.0.0'}

  inquirer@8.2.6:
    resolution: {integrity: sha512-M1WuAmb7pn9zdFRtQYk26ZBoY043Sse0wVDdk4Bppr+JOXyQYybdtvK+l9wUibhtjdjvtoiNy8tk+EgsYIUqKg==}
    engines: {node: '>=12.0.0'}

  internal-slot@1.0.7:
    resolution: {integrity: sha512-NGnrKwXzSms2qUUih/ILZ5JBqNTSa1+ZmP6flaIp6KmSElgE9qdndzS3cqjrDovwFdmwsGsLdeFgB6suw+1e9g==}
    engines: {node: '>= 0.4'}

  ip-address@9.0.5:
    resolution: {integrity: sha512-zHtQzGojZXTwZTHQqra+ETKd4Sn3vgi7uBmlPoXVWZqYvuKmtI0l/VZTjqGmJY9x88GGOaZ9+G9ES8hC4T4X8g==}
    engines: {node: '>= 12'}

  ipaddr.js@1.9.1:
    resolution: {integrity: sha512-0KI/607xoxSToH7GjN1FfSbLoU0+btTicjsQSWQlh/hZykN8KpmMf7uYwPW3R+akZ6R/w18ZlXSHBYXiYUPO3g==}
    engines: {node: '>= 0.10'}

  is-array-buffer@3.0.4:
    resolution: {integrity: sha512-wcjaerHw0ydZwfhiKbXJWLDY8A7yV7KhjQOpb83hGgGfId/aQa4TOvwyzn2PuswW2gPCYEL/nEAiSVpdOj1lXw==}
    engines: {node: '>= 0.4'}

  is-arrayish@0.2.1:
    resolution: {integrity: sha512-zz06S8t0ozoDXMG+ube26zeCTNXcKIPJZJi8hBrF4idCLms4CG9QtK7qBl1boi5ODzFpjswb5JPmHCbMpjaYzg==}

  is-arrayish@0.3.2:
    resolution: {integrity: sha512-eVRqCvVlZbuw3GrM63ovNSNAeA1K16kaR/LRY/92w0zxQ5/1YzwblUX652i4Xs9RwAGjW9d9y6X88t8OaAJfWQ==}

  is-bigint@1.0.4:
    resolution: {integrity: sha512-zB9CruMamjym81i2JZ3UMn54PKGsQzsJeo6xvN3HJJ4CAsQNB6iRutp2To77OfCNuoxspsIhzaPoO1zyCEhFOg==}

  is-boolean-object@1.1.2:
    resolution: {integrity: sha512-gDYaKHJmnj4aWxyj6YHyXVpdQawtVLHU5cb+eztPGczf6cjuTdwve5ZIEfgXqH4e57An1D1AKf8CZ3kYrQRqYA==}
    engines: {node: '>= 0.4'}

  is-bun-module@2.0.0:
    resolution: {integrity: sha512-gNCGbnnnnFAUGKeZ9PdbyeGYJqewpmc2aKHUEMO5nQPWU9lOmv7jcmQIv+qHD8fXW6W7qfuCwX4rY9LNRjXrkQ==}

  is-callable@1.2.7:
    resolution: {integrity: sha512-1BC0BVFhS/p0qtw6enp8e+8OD0UrK0oFLztSjNzhcKA3WDuJxxAPXzPuPtKkjEY9UUoEWlX/8fgKeu2S8i9JTA==}
    engines: {node: '>= 0.4'}

  is-core-module@2.15.1:
    resolution: {integrity: sha512-z0vtXSwucUJtANQWldhbtbt7BnL0vxiFjIdDLAatwhDYty2bad6s+rijD6Ri4YuYJubLzIJLUidCh09e1djEVQ==}
    engines: {node: '>= 0.4'}

  is-core-module@2.16.1:
    resolution: {integrity: sha512-UfoeMA6fIJ8wTYFEUjelnaGI67v6+N7qXJEvQuIGa99l4xsCruSYOVSQ0uPANn4dAzm8lkYPaKLrrijLq7x23w==}
    engines: {node: '>= 0.4'}

  is-data-view@1.0.1:
    resolution: {integrity: sha512-AHkaJrsUVW6wq6JS8y3JnM/GJF/9cf+k20+iDzlSaJrinEo5+7vRiteOSwBhHRiAyQATN1AmY4hwzxJKPmYf+w==}
    engines: {node: '>= 0.4'}

  is-date-object@1.0.5:
    resolution: {integrity: sha512-9YQaSxsAiSwcvS33MBk3wTCVnWK+HhF8VZR2jRxehM16QcVOdHqPn4VPHmRK4lSr38n9JriurInLcP90xsYNfQ==}
    engines: {node: '>= 0.4'}

  is-extglob@2.1.1:
    resolution: {integrity: sha512-SbKbANkN603Vi4jEZv49LeVJMn4yGwsbzZworEoyEiutsN3nJYdbO36zfhGJ6QEDpOZIFkDtnq5JRxmvl3jsoQ==}
    engines: {node: '>=0.10.0'}

  is-fullwidth-code-point@3.0.0:
    resolution: {integrity: sha512-zymm5+u+sCsSWyD9qNaejV3DFvhCKclKdizYaJUuHA83RLjb7nSuGnddCHGv0hk+KY7BMAlsWeK4Ueg6EV6XQg==}
    engines: {node: '>=8'}

  is-glob@4.0.3:
    resolution: {integrity: sha512-xelSayHH36ZgE7ZWhli7pW34hNbNl8Ojv5KVmkJD4hBdD3th8Tfk9vYasLM+mXWOZhFkgZfxhLSnrwRr4elSSg==}
    engines: {node: '>=0.10.0'}

  is-interactive@1.0.0:
    resolution: {integrity: sha512-2HvIEKRoqS62guEC+qBjpvRubdX910WCMuJTZ+I9yvqKU2/12eSL549HMwtabb4oupdj2sMP50k+XJfB/8JE6w==}
    engines: {node: '>=8'}

  is-interactive@2.0.0:
    resolution: {integrity: sha512-qP1vozQRI+BMOPcjFzrjXuQvdak2pHNUMZoeG2eRbiSqyvbEf/wQtEOTOX1guk6E3t36RkaqiSt8A/6YElNxLQ==}
    engines: {node: '>=12'}

  is-lower-case@1.1.3:
    resolution: {integrity: sha512-+5A1e/WJpLLXZEDlgz4G//WYSHyQBD32qa4Jd3Lw06qQlv3fJHnp3YIHjTQSGzHMgzmVKz2ZP3rBxTHkPw/lxA==}

  is-negative-zero@2.0.3:
    resolution: {integrity: sha512-5KoIu2Ngpyek75jXodFvnafB6DJgr3u8uuK0LEZJjrU19DrMD3EVERaR8sjz8CCGgpZvxPl9SuE1GMVPFHx1mw==}
    engines: {node: '>= 0.4'}

  is-number-object@1.0.7:
    resolution: {integrity: sha512-k1U0IRzLMo7ZlYIfzRu23Oh6MiIFasgpb9X76eqfFZAqwH44UI4KTBvBYIZ1dSL9ZzChTB9ShHfLkR4pdW5krQ==}
    engines: {node: '>= 0.4'}

  is-number@7.0.0:
    resolution: {integrity: sha512-41Cifkg6e8TylSpdtTpeLVMqvSBEVzTttHvERD741+pnZ8ANv0004MRL43QKPDlK9cGvNp6NZWZUBlbGXYxxng==}
    engines: {node: '>=0.12.0'}

  is-path-cwd@2.2.0:
    resolution: {integrity: sha512-w942bTcih8fdJPJmQHFzkS76NEP8Kzzvmw92cXsazb8intwLqPibPPdXf4ANdKV3rYMuuQYGIWtvz9JilB3NFQ==}
    engines: {node: '>=6'}

  is-path-inside@3.0.3:
    resolution: {integrity: sha512-Fd4gABb+ycGAmKou8eMftCupSir5lRxqf4aD/vd0cD2qc4HL07OjCeuHMr8Ro4CoMaeCKDB0/ECBOVWjTwUvPQ==}
    engines: {node: '>=8'}

  is-plain-obj@4.1.0:
    resolution: {integrity: sha512-+Pgi+vMuUNkJyExiMBt5IlFoMyKnr5zhJ4Uspz58WOhBF5QoIZkFyNHIbBAtHwzVAgk5RtndVNsDRN61/mmDqg==}
    engines: {node: '>=12'}

  is-promise@4.0.0:
    resolution: {integrity: sha512-hvpoI6korhJMnej285dSg6nu1+e6uxs7zG3BYAm5byqDsgJNWwxzM6z6iZiAgQR4TJ30JmBTOwqZUw3WlyH3AQ==}

  is-regex@1.1.4:
    resolution: {integrity: sha512-kvRdxDsxZjhzUX07ZnLydzS1TU/TJlTUHHY4YLL87e37oUA49DfkLqgy+VjFocowy29cKvcSiu+kIv728jTTVg==}
    engines: {node: '>= 0.4'}

  is-shared-array-buffer@1.0.3:
    resolution: {integrity: sha512-nA2hv5XIhLR3uVzDDfCIknerhx8XUKnstuOERPNNIinXG7v9u+ohXF67vxm4TPTEPU6lm61ZkwP3c9PCB97rhg==}
    engines: {node: '>= 0.4'}

  is-stream@2.0.1:
    resolution: {integrity: sha512-hFoiJiTl63nn+kstHGBtewWSKnQLpyb155KHheA1l39uvtO9nWIop1p3udqPcUd/xbF1VLMO4n7OI6p7RbngDg==}
    engines: {node: '>=8'}

  is-string@1.0.7:
    resolution: {integrity: sha512-tE2UXzivje6ofPW7l23cjDOMa09gb7xlAqG6jG5ej6uPV32TlWP3NKPigtaGeHNu9fohccRYvIiZMfOOnOYUtg==}
    engines: {node: '>= 0.4'}

  is-subdir@1.2.0:
    resolution: {integrity: sha512-2AT6j+gXe/1ueqbW6fLZJiIw3F8iXGJtt0yDrZaBhAZEG1raiTxKWU+IPqMCzQAXOUCKdA4UDMgacKH25XG2Cw==}
    engines: {node: '>=4'}

  is-symbol@1.0.4:
    resolution: {integrity: sha512-C/CPBqKWnvdcxqIARxyOh4v1UUEOCHpgDa0WYgpKDFMszcrPcffg5uhwSgPCLD2WWxmq6isisz87tzT01tuGhg==}
    engines: {node: '>= 0.4'}

  is-typed-array@1.1.13:
    resolution: {integrity: sha512-uZ25/bUAlUY5fR4OKT4rZQEBrzQWYV9ZJYGGsUmEJ6thodVJ1HX64ePQ6Z0qPWP+m+Uq6e9UugrE38jeYsDSMw==}
    engines: {node: '>= 0.4'}

  is-unicode-supported@0.1.0:
    resolution: {integrity: sha512-knxG2q4UC3u8stRGyAVJCOdxFmv5DZiRcdlIaAQXAbSfJya+OhopNotLQrstBhququ4ZpuKbDc/8S6mgXgPFPw==}
    engines: {node: '>=10'}

  is-unicode-supported@1.3.0:
    resolution: {integrity: sha512-43r2mRvz+8JRIKnWJ+3j8JtjRKZ6GmjzfaE/qiBJnikNnYv/6bagRJ1kUhNk8R5EX/GkobD+r+sfxCPJsiKBLQ==}
    engines: {node: '>=12'}

  is-unicode-supported@2.1.0:
    resolution: {integrity: sha512-mE00Gnza5EEB3Ds0HfMyllZzbBrmLOX3vfWoj9A9PEnTfratQ/BcaJOuMhnkhjXvb2+FkY3VuHqtAGpTPmglFQ==}
    engines: {node: '>=18'}

  is-upper-case@1.1.2:
    resolution: {integrity: sha512-GQYSJMgfeAmVwh9ixyk888l7OIhNAGKtY6QA+IrWlu9MDTCaXmeozOZ2S9Knj7bQwBO/H6J2kb+pbyTUiMNbsw==}

  is-weakref@1.0.2:
    resolution: {integrity: sha512-qctsuLZmIQ0+vSSMfoVvyFe2+GSEvnmZ2ezTup1SBse9+twCCeial6EEi3Nc2KFcf6+qz2FBPnjXsk8xhKSaPQ==}

  is-windows@1.0.2:
    resolution: {integrity: sha512-eXK1UInq2bPmjyX6e3VHIzMLobc4J94i4AWn+Hpq3OU5KkrRC96OAcR3PRJ/pGu6m8TRnBHP9dkXQVsT/COVIA==}
    engines: {node: '>=0.10.0'}

  isarray@2.0.5:
    resolution: {integrity: sha512-xHjhDr3cNBK0BzdUJSPXZntQUx/mwMS5Rw4A7lPJ90XGAO6ISP/ePDNuo0vhqOZU+UD5JoodwCAAoZQd3FeAKw==}

  isbinaryfile@4.0.10:
    resolution: {integrity: sha512-iHrqe5shvBUcFbmZq9zOQHBoeOhZJu6RQGrDpBgenUm/Am+F3JM2MgQj+rK3Z601fzrL5gLZWtAPH2OBaSVcyw==}
    engines: {node: '>= 8.0.0'}

  isexe@2.0.0:
    resolution: {integrity: sha512-RHxMLp9lnKHGHRng9QFhRCMbYAcVpn69smSGcq3f36xjgVVWThj4qqLbTLlq7Ssj8B+fIQ1EuCEGI2lKsyQeIw==}

  isexe@3.1.1:
    resolution: {integrity: sha512-LpB/54B+/2J5hqQ7imZHfdU31OlgQqx7ZicVlkm9kzg9/w8GKLEcFfJl/t7DCEDueOyBAD6zCCwTO6Fzs0NoEQ==}
    engines: {node: '>=16'}

  js-tokens@4.0.0:
    resolution: {integrity: sha512-RdJUflcE3cUzKiMqQgsCu06FPu9UdIJO0beYbPhHN4k6apgJtifcoCtT9bcxOpYBtpD2kCM6Sbzg4CausW/PKQ==}

  js-yaml@3.14.1:
    resolution: {integrity: sha512-okMH7OXXJ7YrN9Ok3/SXrnu4iX9yOk+25nqX4imS2npuvTYDmo/QEZoqwZkYaIDk3jVvBOTOIEgEhaLOynBS9g==}
    hasBin: true

  js-yaml@4.1.0:
    resolution: {integrity: sha512-wpxZs9NoxZaJESJGIZTyDEaYpl0FKSA+FB9aJiyemKhMwkxQg63h4T1KJgUGHpTqPDNRcmmYLugrRjJlBtWvRA==}
    hasBin: true

  jsbn@1.1.0:
    resolution: {integrity: sha512-4bYVV3aAMtDTTu4+xsDYa6sy9GyJ69/amsu9sYF2zqjiEoZA5xJi3BrfX3uY+/IekIu7MwdObdbDWpoZdBv3/A==}

  jsesc@3.1.0:
    resolution: {integrity: sha512-/sM3dO2FOzXjKQhJuo0Q173wf2KOo8t4I8vHy6lF9poUp7bKT0/NHE8fPX23PwfhnykfqnC2xRxOnVw5XuGIaA==}
    engines: {node: '>=6'}
    hasBin: true

  json-buffer@3.0.1:
    resolution: {integrity: sha512-4bV5BfR2mqfQTJm+V5tPPdf+ZpuhiIvTuAB5g8kcrXOZpTT/QwwVRWBywX1ozr6lEuPdbHxwaJlm9G6mI2sfSQ==}

  json-parse-even-better-errors@2.3.1:
    resolution: {integrity: sha512-xyFwyhro/JEof6Ghe2iz2NcXoj2sloNsWr/XsERDK/oiPCfaNhl5ONfp+jQdAZRQQ0IJWNzH9zIZF7li91kh2w==}

  json-parse-even-better-errors@4.0.0:
    resolution: {integrity: sha512-lR4MXjGNgkJc7tkQ97kb2nuEMnNCyU//XYVH0MKTGcXEiSudQ5MKGKen3C5QubYy0vmq+JGitUg92uuywGEwIA==}
    engines: {node: ^18.17.0 || >=20.5.0}

  json-schema-traverse@0.4.1:
    resolution: {integrity: sha512-xbbCH5dCYU5T8LcEhhuh7HJ88HXuW3qsI3Y0zOZFKfZEHcpWiHU/Jxzk629Brsab/mMiHQti9wMP+845RPe3Vg==}

  json-schema@0.4.0:
    resolution: {integrity: sha512-es94M3nTIfsEPisRafak+HDLfHXnKBhV3vU5eqPcS3flIWqcxJWgXHXiey3YrpaNsanY5ei1VoYEbOzijuq9BA==}

  json-stable-stringify-without-jsonify@1.0.1:
    resolution: {integrity: sha512-Bdboy+l7tA3OGW6FjyFHWkP5LuByj1Tk33Ljyq0axyzdk9//JSi2u3fP1QSmd1KNwq6VOKYGlAu87CisVir6Pw==}

  json5@1.0.2:
    resolution: {integrity: sha512-g1MWMLBiz8FKi1e4w0UyVL3w+iJceWAFBAaBnnGKOpNa5f8TLktkbre1+s6oICydWAm+HRUGTmI+//xv2hvXYA==}
    hasBin: true

  jsonc-parser@3.3.1:
    resolution: {integrity: sha512-HUgH65KyejrUFPvHFPbqOY0rsFip3Bo5wb4ngvdi1EpCYWUQDC5V+Y7mZws+DLkr4M//zQJoanu1SP+87Dv1oQ==}

  jsondiffpatch@0.6.0:
    resolution: {integrity: sha512-3QItJOXp2AP1uv7waBkao5nCvhEv+QmJAd38Ybq7wNI74Q+BBmnLn4EDKz6yI9xGAIQoUF87qHt+kc1IVxB4zQ==}
    engines: {node: ^18.0.0 || >=20.0.0}
    hasBin: true

  jsonfile@4.0.0:
    resolution: {integrity: sha512-m6F1R3z8jjlf2imQHS2Qez5sjKWQzbuuhuJ/FKYFRZvPE3PuHcSMVZzfsLhGVOkfd20obL5SWEBew5ShlquNxg==}

  jsonfile@6.1.0:
    resolution: {integrity: sha512-5dgndWOriYSm5cnYaJNhalLNDKOqFwyDB/rr1E9ZsGciGvKPs8R2xYGCacuf3z6K1YKDz182fd+fY3cn3pMqXQ==}

  keyv@4.5.4:
    resolution: {integrity: sha512-oxVHkHR/EJf2CNXnWxRLW6mg7JyCCUcG0DtEGmL2ctUo1PNTin1PUil+r/+4r5MpVgC/fn1kjsx7mjSujKqIpw==}

  kleur@3.0.3:
    resolution: {integrity: sha512-eTIzlVOSUR+JxdDFepEYcBMtZ9Qqdef+rnzWdRZuMbOywu5tO2w2N7rqjoANZ5k9vywhL6Br1VRjUIgTQx4E8w==}
    engines: {node: '>=6'}

  levn@0.4.1:
    resolution: {integrity: sha512-+bT2uH4E5LGE7h/n3evcS/sQlJXCpIp6ym8OWJ5eV6+67Dsql/LaaT7qJBAt2rzfoa/5QBGBhxDix1dMt2kQKQ==}
    engines: {node: '>= 0.8.0'}

  lightningcss-darwin-arm64@1.29.2:
    resolution: {integrity: sha512-cK/eMabSViKn/PG8U/a7aCorpeKLMlK0bQeNHmdb7qUnBkNPnL+oV5DjJUo0kqWsJUapZsM4jCfYItbqBDvlcA==}
    engines: {node: '>= 12.0.0'}
    cpu: [arm64]
    os: [darwin]

  lightningcss-darwin-x64@1.29.2:
    resolution: {integrity: sha512-j5qYxamyQw4kDXX5hnnCKMf3mLlHvG44f24Qyi2965/Ycz829MYqjrVg2H8BidybHBp9kom4D7DR5VqCKDXS0w==}
    engines: {node: '>= 12.0.0'}
    cpu: [x64]
    os: [darwin]

  lightningcss-freebsd-x64@1.29.2:
    resolution: {integrity: sha512-wDk7M2tM78Ii8ek9YjnY8MjV5f5JN2qNVO+/0BAGZRvXKtQrBC4/cn4ssQIpKIPP44YXw6gFdpUF+Ps+RGsCwg==}
    engines: {node: '>= 12.0.0'}
    cpu: [x64]
    os: [freebsd]

  lightningcss-linux-arm-gnueabihf@1.29.2:
    resolution: {integrity: sha512-IRUrOrAF2Z+KExdExe3Rz7NSTuuJ2HvCGlMKoquK5pjvo2JY4Rybr+NrKnq0U0hZnx5AnGsuFHjGnNT14w26sg==}
    engines: {node: '>= 12.0.0'}
    cpu: [arm]
    os: [linux]

  lightningcss-linux-arm64-gnu@1.29.2:
    resolution: {integrity: sha512-KKCpOlmhdjvUTX/mBuaKemp0oeDIBBLFiU5Fnqxh1/DZ4JPZi4evEH7TKoSBFOSOV3J7iEmmBaw/8dpiUvRKlQ==}
    engines: {node: '>= 12.0.0'}
    cpu: [arm64]
    os: [linux]

  lightningcss-linux-arm64-musl@1.29.2:
    resolution: {integrity: sha512-Q64eM1bPlOOUgxFmoPUefqzY1yV3ctFPE6d/Vt7WzLW4rKTv7MyYNky+FWxRpLkNASTnKQUaiMJ87zNODIrrKQ==}
    engines: {node: '>= 12.0.0'}
    cpu: [arm64]
    os: [linux]

  lightningcss-linux-x64-gnu@1.29.2:
    resolution: {integrity: sha512-0v6idDCPG6epLXtBH/RPkHvYx74CVziHo6TMYga8O2EiQApnUPZsbR9nFNrg2cgBzk1AYqEd95TlrsL7nYABQg==}
    engines: {node: '>= 12.0.0'}
    cpu: [x64]
    os: [linux]

  lightningcss-linux-x64-musl@1.29.2:
    resolution: {integrity: sha512-rMpz2yawkgGT8RULc5S4WiZopVMOFWjiItBT7aSfDX4NQav6M44rhn5hjtkKzB+wMTRlLLqxkeYEtQ3dd9696w==}
    engines: {node: '>= 12.0.0'}
    cpu: [x64]
    os: [linux]

  lightningcss-win32-arm64-msvc@1.29.2:
    resolution: {integrity: sha512-nL7zRW6evGQqYVu/bKGK+zShyz8OVzsCotFgc7judbt6wnB2KbiKKJwBE4SGoDBQ1O94RjW4asrCjQL4i8Fhbw==}
    engines: {node: '>= 12.0.0'}
    cpu: [arm64]
    os: [win32]

  lightningcss-win32-x64-msvc@1.29.2:
    resolution: {integrity: sha512-EdIUW3B2vLuHmv7urfzMI/h2fmlnOQBk1xlsDxkN1tCWKjNFjfLhGxYk8C8mzpSfr+A6jFFIi8fU6LbQGsRWjA==}
    engines: {node: '>= 12.0.0'}
    cpu: [x64]
    os: [win32]

  lightningcss@1.29.2:
    resolution: {integrity: sha512-6b6gd/RUXKaw5keVdSEtqFVdzWnU5jMxTUjA2bVcMNPLwSQ08Sv/UodBVtETLCn7k4S1Ibxwh7k68IwLZPgKaA==}
    engines: {node: '>= 12.0.0'}

  lines-and-columns@1.2.4:
    resolution: {integrity: sha512-7ylylesZQ/PV29jhEDl3Ufjo6ZX7gCqJr5F7PKrqc93v7fzSymt1BpwEU8nAUXs8qzzvqhbjhK5QZg6Mt/HkBg==}

  locate-path@5.0.0:
    resolution: {integrity: sha512-t7hw9pI+WvuwNJXwk5zVHpyhIqzg2qTlklJOf0mVxGSbe3Fp2VieZcduNYjaLDoy6p9uGpQEGWG87WpMKlNq8g==}
    engines: {node: '>=8'}

  locate-path@6.0.0:
    resolution: {integrity: sha512-iPZK6eYjbxRu3uB4/WZ3EsEIMJFMqAoopl3R+zuq0UjcAm/MO6KCweDgPfP3elTztoKP3KtnVHxTn2NHBSDVUw==}
    engines: {node: '>=10'}

  lodash.get@4.4.2:
    resolution: {integrity: sha512-z+Uw/vLuy6gQe8cfaFWD7p0wVv8fJl3mbzXh33RS+0oW2wvUqiRXiQ69gLWSLpgB5/6sU+r6BlQR0MBILadqTQ==}
    deprecated: This package is deprecated. Use the optional chaining (?.) operator instead.

  lodash.merge@4.6.2:
    resolution: {integrity: sha512-0KpjqXRVvrYyCsX1swR/XTK0va6VQkQM6MNo7PqW77ByjAhoARA8EfrP1N4+KlKj8YS0ZUCtRT/YUuhyYDujIQ==}

  lodash.startcase@4.4.0:
    resolution: {integrity: sha512-+WKqsK294HMSc2jEbNgpHpd0JfIBhp7rEV4aqXWqFr6AlXov+SlcgB1Fv01y2kGe3Gc8nMW7VA0SrGuSkRfIEg==}

  lodash@4.17.21:
    resolution: {integrity: sha512-v2kDEe57lecTulaDIuNTPy3Ry4gLGJ6Z1O3vE1krgXZNrsQ+LFTGHVxVjcXPs17LhbZVGedAJv8XZ1tvj5FvSg==}

  log-symbols@3.0.0:
    resolution: {integrity: sha512-dSkNGuI7iG3mfvDzUuYZyvk5dD9ocYCYzNU6CYDE6+Xqd+gwme6Z00NS3dUh8mq/73HaEtT7m6W+yUPtU6BZnQ==}
    engines: {node: '>=8'}

  log-symbols@4.1.0:
    resolution: {integrity: sha512-8XPvpAA8uyhfteu8pIvQxpJZ7SYYdpUivZpGy6sFsBuKRY/7rQGavedeB8aK+Zkyq6upMFVL/9AW6vOYzfRyLg==}
    engines: {node: '>=10'}

  log-symbols@6.0.0:
    resolution: {integrity: sha512-i24m8rpwhmPIS4zscNzK6MSEhk0DUWa/8iYQWxhffV8jkI4Phvs3F+quL5xvS0gdQR0FyTCMMH33Y78dDTzzIw==}
    engines: {node: '>=18'}

  loupe@3.1.3:
    resolution: {integrity: sha512-kkIp7XSkP78ZxJEsSxW3712C6teJVoeHHwgo9zJ380de7IYyJ2ISlxojcH2pC5OFLewESmnRi/+XCDIEEVyoug==}

  lower-case-first@1.0.2:
    resolution: {integrity: sha512-UuxaYakO7XeONbKrZf5FEgkantPf5DUqDayzP5VXZrtRPdH86s4kN47I8B3TW10S4QKiE3ziHNf3kRN//okHjA==}

  lower-case@1.1.4:
    resolution: {integrity: sha512-2Fgx1Ycm599x+WGpIYwJOvsjmXFzTSc34IwDWALRA/8AopUKAVPwfJ+h5+f85BCp0PWmmJcWzEpxOpoXycMpdA==}

  lru-cache@10.4.3:
    resolution: {integrity: sha512-JNAzZcXrCt42VGLuYz0zfAzDfAvJWW6AfYlDBQyDV5DClI2m5sAmK+OIO7s59XfsRsWHp02jAJrRadPRGTt6SQ==}

  lru-cache@7.18.3:
    resolution: {integrity: sha512-jumlc0BIUrS3qJGgIkWZsyfAM7NCWiBcCDhnd+3NNM5KbBmLTgHVfWBcg6W+rLUsIpzpERPsvwUP7CckAQSOoA==}
    engines: {node: '>=12'}

  magic-string@0.30.17:
    resolution: {integrity: sha512-sNPKHvyjVf7gyjwS4xGTaW/mCnF8wnjtifKBEhxfZ7E/S8tQ0rssrwGNn6q8JH/ohItJfSQp9mBtQYuTlH5QnA==}

  make-error@1.3.6:
    resolution: {integrity: sha512-s8UhlNe7vPKomQhC1qFelMokr/Sc3AgNbso3n74mVPA5LTZwkB9NlXf4XPamLxJE8h0gh73rM94xvwRT2CVInw==}

  math-intrinsics@1.1.0:
    resolution: {integrity: sha512-/IXtbwEk5HTPyEwyKX6hGkYXxM9nbj64B+ilVJnC/R6B0pH5G4V3b0pVbL7DBj4tkhBAppbQUlf6F6Xl9LHu1g==}
    engines: {node: '>= 0.4'}

  media-typer@1.1.0:
    resolution: {integrity: sha512-aisnrDP4GNe06UcKFnV5bfMNPBUw4jsLGaWwWfnH3v02GnBuXX2MCVn5RbrWo0j3pczUilYblq7fQ7Nw2t5XKw==}
    engines: {node: '>= 0.8'}

  memoize-one@6.0.0:
    resolution: {integrity: sha512-rkpe71W0N0c0Xz6QD0eJETuWAJGnJ9afsl1srmwPrI+yBCkge5EycXXbYRyvL29zZVUWQCY7InPRCv3GDXuZNw==}

  memorystream@0.3.1:
    resolution: {integrity: sha512-S3UwM3yj5mtUSEfP41UZmt/0SCoVYUcU1rkXv+BQ5Ig8ndL4sPoJNBUJERafdPb5jjHJGuMgytgKvKIf58XNBw==}
    engines: {node: '>= 0.10.0'}

  merge-descriptors@2.0.0:
    resolution: {integrity: sha512-Snk314V5ayFLhp3fkUREub6WtjBfPdCPY1Ln8/8munuLuiYhsABgBVWsozAG+MWMbVEvcdcpbi9R7ww22l9Q3g==}
    engines: {node: '>=18'}

  merge-stream@2.0.0:
    resolution: {integrity: sha512-abv/qOcuPfk3URPfDzmZU1LKmuw8kT+0nIHvKrKgFrwifol/doWcdA4ZqsWQ8ENrFKkd67Mfpo/LovbIUsbt3w==}

  merge2@1.4.1:
    resolution: {integrity: sha512-8q7VEgMJW4J8tcfVPy8g09NcQwZdbwFEqhe/WZkoIzjn/3TGDwtOCYtXGxA3O8tPzpczCCDgv+P2P5y00ZJOOg==}
    engines: {node: '>= 8'}

  micromatch@4.0.8:
    resolution: {integrity: sha512-PXwfBhYu0hBCPw8Dn0E+WDYb7af3dSLVWKi3HGv84IdF4TyFoC0ysxFd0Goxw7nSv4T/PzEJQxsYsEiFCKo2BA==}
    engines: {node: '>=8.6'}

  mime-db@1.52.0:
    resolution: {integrity: sha512-sPU4uV7dYlvtWJxwwxHD0PuihVNiE7TyAbQ5SWxDCB9mUYvOgroQOwYQQOKPJ8CIbE+1ETVlOoK1UC2nU3gYvg==}
    engines: {node: '>= 0.6'}

  mime-db@1.54.0:
    resolution: {integrity: sha512-aU5EJuIN2WDemCcAp2vFBfp/m4EAhWJnUNSSw0ixs7/kXbd6Pg64EmwJkNdFhB8aWt1sH2CTXrLxo/iAGV3oPQ==}
    engines: {node: '>= 0.6'}

  mime-types@2.1.35:
    resolution: {integrity: sha512-ZDY+bPm5zTTF+YpCrAU9nK0UgICYPT0QtT1NZWFv4s++TNkcgVaT0g6+4R2uI4MjQjzysHB1zxuWL50hzaeXiw==}
    engines: {node: '>= 0.6'}

  mime-types@3.0.1:
    resolution: {integrity: sha512-xRc4oEhT6eaBpU1XF7AjpOFD+xQmXNB5OVKwp4tqCuBpHLS/ZbBDrc07mYTDqVMg6PfxUjjNp85O6Cd2Z/5HWA==}
    engines: {node: '>= 0.6'}

  mime@3.0.0:
    resolution: {integrity: sha512-jSCU7/VB1loIWBZe14aEYHU/+1UMEHoaO7qxCOVJOw9GgH72VAWppxNcjU+x9a2k3GSIBXNKxXQFqRvvZ7vr3A==}
    engines: {node: '>=10.0.0'}
    hasBin: true

  mime@4.0.7:
    resolution: {integrity: sha512-2OfDPL+e03E0LrXaGYOtTFIYhiuzep94NSsuhrNULq+stylcJedcHdzHtz0atMUuGwJfFYs0YL5xeC/Ca2x0eQ==}
    engines: {node: '>=16'}
    hasBin: true

  mimic-fn@2.1.0:
    resolution: {integrity: sha512-OqbOk5oEQeAZ8WXWydlu9HJjz9WVdEIvamMCcXmuqUYjTknH/sqsWvhQ3vgwKFRR1HpjvNBKQ37nbJgYzGqGcg==}
    engines: {node: '>=6'}

  mimic-function@5.0.1:
    resolution: {integrity: sha512-VP79XUPxV2CigYP3jWwAUFSku2aKqBH7uTAapFWCBqutsbmDo96KY5o8uh6U+/YSIn5OxJnXp73beVkpqMIGhA==}
    engines: {node: '>=18'}

  miniflare@4.20250428.1:
    resolution: {integrity: sha512-M3qcJXjeAEimHrEeWXEhrJiC3YHB5M3QSqqK67pOTI+lHn0QyVG/2iFUjVJ/nv+i10uxeAEva8GRGeu+tKRCmQ==}
    engines: {node: '>=18.0.0'}
    hasBin: true

  miniflare@4.20250507.0:
    resolution: {integrity: sha512-EgbQRt/Hnr8HCmW2J/4LRNE3yOzJTdNd98XJ8gnGXFKcimXxUFPiWP3k1df+ZPCtEHp6cXxi8+jP7v9vuIbIsg==}
    engines: {node: '>=18.0.0'}
    hasBin: true

  minimatch@10.0.1:
    resolution: {integrity: sha512-ethXTt3SGGR+95gudmqJ1eNhRO7eGEGIgYA9vnPatK4/etz2MEVDno5GMCibdMTuBMyElzIlgxMna3K94XDIDQ==}
    engines: {node: 20 || >=22}

  minimatch@3.1.2:
    resolution: {integrity: sha512-J7p63hRiAjw1NDEww1W7i37+ByIrOWO5XQQAzZ3VOcL0PNybwpfmV/N05zFAzwQ9USyEcX6t3UO+K5aqBQOIHw==}

  minimatch@9.0.5:
    resolution: {integrity: sha512-G6T0ZX48xgozx7587koeX9Ys2NYy6Gmv//P89sEte9V9whIapMNF4idKxnW2QtCcLiTWlb/wfCabAtAFWhhBow==}
    engines: {node: '>=16 || 14 >=14.17'}

  minimist@1.2.8:
    resolution: {integrity: sha512-2yyAR8qBkN3YuheJanUpWC5U3bb5osDywNB8RzDVlDwDHbocAJveqqj1u8+SVD7jkWT4yvsHCpWqqWqAxb0zCA==}

  mkdirp@0.5.6:
    resolution: {integrity: sha512-FP+p8RB8OWpF3YZBCrP5gtADmtXApB5AMLn+vdyA+PyxCjrCs00mjyUozssO33cwDeT3wNGdLxJ5M//YqtHAJw==}
    hasBin: true

  mock-fs@5.5.0:
    resolution: {integrity: sha512-d/P1M/RacgM3dB0sJ8rjeRNXxtapkPCUnMGmIN0ixJ16F/E4GUZCvWcSGfWGz8eaXYvn1s9baUwNjI4LOPEjiA==}
    engines: {node: '>=12.0.0'}

  mri@1.2.0:
    resolution: {integrity: sha512-tzzskb3bG8LvYGFF/mDTpq3jpI6Q9wc3LEmBaghu+DdCssd1FakN7Bc0hVNmEyGq1bq3RgfkCb3cmQLpNPOroA==}
    engines: {node: '>=4'}

  ms@2.1.2:
    resolution: {integrity: sha512-sGkPx+VjMtmA6MX27oA4FBFELFCZZ4S4XqeGOXCv68tT+jb3vk/RyaKWP0PTKyWtmLSM0b+adUTEvbs1PEaH2w==}

  ms@2.1.3:
    resolution: {integrity: sha512-6FlzubTLZG3J2a/NVCAleEhjzq5oxgHyaCU9yYXvcLsvoVaHJq/s5xXI6/XXP6tz7R9xAOtHnSO/tXtF3WRTlA==}

  mustache@4.2.0:
    resolution: {integrity: sha512-71ippSywq5Yb7/tVYyGbkBggbU8H3u5Rz56fH60jGFgr8uHwxs+aSKeqmluIVzM0m0kB7xQjKS6qPfd0b2ZoqQ==}
    hasBin: true

  mute-stream@0.0.8:
    resolution: {integrity: sha512-nnbWWOkoWyUsTjKrhgD0dcz22mdkSnpYqbEjIm2nhwhuxlSkpywJmBo8h0ZqJdkp73mb90SssHkN4rsRaBAfAA==}

  nanoid@3.3.8:
    resolution: {integrity: sha512-WNLf5Sd8oZxOm+TzppcYk8gVOgP+l58xNy58D0nbUnOxOWRWvlcCV4kUF7ltmI6PsrLl/BgKEyS4mqsGChFN0w==}
    engines: {node: ^10 || ^12 || ^13.7 || ^14 || >=15.0.1}
    hasBin: true

  nanoid@5.1.5:
    resolution: {integrity: sha512-Ir/+ZpE9fDsNH0hQ3C68uyThDXzYcim2EqcZ8zn8Chtt1iylPT9xXJB0kPCnqzgcEGikO9RxSrh63MsmVCU7Fw==}
    engines: {node: ^18 || >=20}
    hasBin: true

  napi-postinstall@0.2.3:
    resolution: {integrity: sha512-Mi7JISo/4Ij2tDZ2xBE2WH+/KvVlkhA6juEjpEeRAVPNCpN3nxJo/5FhDNKgBcdmcmhaH6JjgST4xY/23ZYK0w==}
    engines: {node: ^12.20.0 || ^14.18.0 || >=16.0.0}
    hasBin: true

  natural-compare@1.4.0:
    resolution: {integrity: sha512-OWND8ei3VtNC9h7V60qff3SVobHr996CTwgxubgyQYEpg290h9J0buyECNNJexkFm5sOajh5G116RYA1c8ZMSw==}

  negotiator@1.0.0:
    resolution: {integrity: sha512-8Ofs/AUQh8MaEcrlq5xOX0CQ9ypTF5dl78mjlMNfOK08fzpgTHQRQPBxcPlEtIw0yRpws+Zo/3r+5WRby7u3Gg==}
    engines: {node: '>= 0.6'}

  neo-async@2.6.2:
    resolution: {integrity: sha512-Yd3UES5mWCSqR+qNT93S3UoYUkqAZ9lLg8a7g9rimsWmYGK8cVToA4/sF3RrshdyV3sAGMXVUmpMYOw+dLpOuw==}

  netmask@2.0.2:
    resolution: {integrity: sha512-dBpDMdxv9Irdq66304OLfEmQ9tbNRFnFTuZiLo+bD+r332bBmMJ8GBLXklIXXgxd3+v9+KUnZaUR5PJMa75Gsg==}
    engines: {node: '>= 0.4.0'}

  no-case@2.3.2:
    resolution: {integrity: sha512-rmTZ9kz+f3rCvK2TD1Ue/oZlns7OGoIWP4fc3llxxRXlOkHKoWPPWJOfFYpITabSow43QJbRIoHQXtt10VldyQ==}

  node-fetch-native@1.6.6:
    resolution: {integrity: sha512-8Mc2HhqPdlIfedsuZoc3yioPuzp6b+L5jRCRY1QzuWZh2EGJVQrGppC6V6cF0bLdbW0+O2YpqCA25aF/1lvipQ==}

  node-plop@0.26.3:
    resolution: {integrity: sha512-Cov028YhBZ5aB7MdMWJEmwyBig43aGL5WT4vdoB28Oitau1zZAcHUn8Sgfk9HM33TqhtLJ9PlM/O0Mv+QpV/4Q==}
    engines: {node: '>=8.9.4'}

  npm-normalize-package-bin@4.0.0:
    resolution: {integrity: sha512-TZKxPvItzai9kN9H/TkmCtx/ZN/hvr3vUycjlfmH0ootY9yFBzNOpiXAdIn1Iteqsvk4lQn6B5PTrt+n6h8k/w==}
    engines: {node: ^18.17.0 || >=20.5.0}

  npm-package-arg@12.0.2:
    resolution: {integrity: sha512-f1NpFjNI9O4VbKMOlA5QoBq/vSQPORHcTZ2feJpFkTHJ9eQkdlmZEKSjcAhxTGInC7RlEyScT9ui67NaOsjFWA==}
    engines: {node: ^18.17.0 || >=20.5.0}

  npm-run-all2@8.0.1:
    resolution: {integrity: sha512-jkhE0AsELQeCtScrcJ/7mSIdk+ZsnWjvKk3KwE96HZ6+OFVB74XhxQtHT1W6kdUfn92fRnBb29Mz82j9bV2XEQ==}
    engines: {node: ^20.5.0 || >=22.0.0, npm: '>= 10'}
    hasBin: true

  npm-run-path@4.0.1:
    resolution: {integrity: sha512-S48WzZW777zhNIrn7gxOlISNAqi9ZC/uQFnRdbeIHhZhCA6UqpkOT8T1G7BvfdgP4Er8gF4sUbaS0i7QvIfCWw==}
    engines: {node: '>=8'}

  object-assign@4.1.1:
    resolution: {integrity: sha512-rJgTQnkUnH1sFw8yT6VSU3zD3sWmu6sZhIseY8VX+GRu3P6F7Fu+JNDoXfklElbLJSnc3FUQHVe4cU5hj+BcUg==}
    engines: {node: '>=0.10.0'}

  object-inspect@1.13.2:
    resolution: {integrity: sha512-IRZSRuzJiynemAXPYtPe5BoI/RESNYR7TYm50MC5Mqbd3Jmw5y790sErYw3V6SryFJD64b74qQQs9wn5Bg/k3g==}
    engines: {node: '>= 0.4'}

  object-inspect@1.13.4:
    resolution: {integrity: sha512-W67iLl4J2EXEGTbfeHCffrjDfitvLANg0UlX3wFUUSTx92KXRFegMHUVgSqE+wvhAbi4WqjGg9czysTV2Epbew==}
    engines: {node: '>= 0.4'}

  object-keys@1.1.1:
    resolution: {integrity: sha512-NuAESUOUMrlIXOfHKzD6bpPu3tYt3xvjNdRIQ+FeT0lNb4K8WR70CaDxhuNguS2XG+GjkyMwOzsN5ZktImfhLA==}
    engines: {node: '>= 0.4'}

  object.assign@4.1.5:
    resolution: {integrity: sha512-byy+U7gp+FVwmyzKPYhW2h5l3crpmGsxl7X2s8y43IgxvG4g3QZ6CffDtsNQy1WsmZpQbO+ybo0AlW7TY6DcBQ==}
    engines: {node: '>= 0.4'}

  object.fromentries@2.0.8:
    resolution: {integrity: sha512-k6E21FzySsSK5a21KRADBd/NGneRegFO5pLHfdQLpRDETUNJueLXs3WCzyQ3tFRDYgbq3KHGXfTbi2bs8WQ6rQ==}
    engines: {node: '>= 0.4'}

  object.groupby@1.0.3:
    resolution: {integrity: sha512-+Lhy3TQTuzXI5hevh8sBGqbmurHbbIjAi0Z4S63nthVLmLxfbj4T54a4CfZrXIrt9iP4mVAPYMo/v99taj3wjQ==}
    engines: {node: '>= 0.4'}

  object.values@1.2.0:
    resolution: {integrity: sha512-yBYjY9QX2hnRmZHAjG/f13MzmBzxzYgQhFrke06TTyKY5zSTEqkOeukBzIdVA3j3ulu8Qa3MbVFShV7T2RmGtQ==}
    engines: {node: '>= 0.4'}

  ohash@2.0.11:
    resolution: {integrity: sha512-RdR9FQrFwNBNXAr4GixM8YaRZRJ5PUWbKYbE5eOsrwAjJW0q2REGcf79oYPsLyskQCZG1PLN+S/K1V00joZAoQ==}

  on-finished@2.4.1:
    resolution: {integrity: sha512-oVlzkg3ENAhCk2zdv7IJwd/QUD4z2RxRwpkcGY8psCVcCYZNq4wYnVWALHM+brtuJjePWiYF/ClmuDr8Ch5+kg==}
    engines: {node: '>= 0.8'}

  once@1.4.0:
    resolution: {integrity: sha512-lNaJgI+2Q5URQBkccEKHTQOPaXdUxnZZElQTZY0MFUAuaEqe1E+Nyvgdz/aIyNi6Z9MzO5dv1H8n58/GELp3+w==}

  onetime@5.1.2:
    resolution: {integrity: sha512-kbpaSSGJTWdAY5KPVeMOKXSrPtr8C8C7wodJbcsd51jRnmD+GZu8Y0VoU6Dm5Z4vWr0Ig/1NKuWRKf7j5aaYSg==}
    engines: {node: '>=6'}

  onetime@7.0.0:
    resolution: {integrity: sha512-VXJjc87FScF88uafS3JllDgvAm+c/Slfz06lorj2uAY34rlUu0Nt+v8wreiImcrgAjjIHp1rXpTDlLOGw29WwQ==}
    engines: {node: '>=18'}

  optionator@0.9.3:
    resolution: {integrity: sha512-JjCoypp+jKn1ttEFExxhetCKeJt9zhAgAve5FXHixTvFDW/5aEktX9bufBKLRRMdU7bNtpLfcGu94B3cdEJgjg==}
    engines: {node: '>= 0.8.0'}

  ora@4.1.1:
    resolution: {integrity: sha512-sjYP8QyVWBpBZWD6Vr1M/KwknSw6kJOz41tvGMlwWeClHBtYKTbHMki1PsLZnxKpXMPbTKv9b3pjQu3REib96A==}
    engines: {node: '>=8'}

  ora@5.4.1:
    resolution: {integrity: sha512-5b6Y85tPxZZ7QytO+BQzysW31HJku27cRIlkbAXaNx+BdcVi+LlRFmVXzeF6a7JCwJpyw5c4b+YSVImQIrBpuQ==}
    engines: {node: '>=10'}

  ora@8.2.0:
    resolution: {integrity: sha512-weP+BZ8MVNnlCm8c0Qdc1WSWq4Qn7I+9CJGm7Qali6g44e/PUzbjNqJX5NJ9ljlNMosfJvg1fKEGILklK9cwnw==}
    engines: {node: '>=18'}

  os-tmpdir@1.0.2:
    resolution: {integrity: sha512-D2FR03Vir7FIu45XBY20mTb+/ZSWB00sjU9jdQXt83gDrI4Ztz5Fs7/yy74g2N5SVQY4xY1qDr4rNddwYRVX0g==}
    engines: {node: '>=0.10.0'}

  outdent@0.5.0:
    resolution: {integrity: sha512-/jHxFIzoMXdqPzTaCpFzAAWhpkSjZPF4Vsn6jAfNpmbH/ymsmd7Qc6VE9BGn0L6YMj6uwpQLxCECpus4ukKS9Q==}

  p-filter@2.1.0:
    resolution: {integrity: sha512-ZBxxZ5sL2HghephhpGAQdoskxplTwr7ICaehZwLIlfL6acuVgZPm8yBNuRAFBGEqtD/hmUeq9eqLg2ys9Xr/yw==}
    engines: {node: '>=8'}

  p-limit@2.3.0:
    resolution: {integrity: sha512-//88mFWSJx8lxCzwdAABTJL2MyWB12+eIY7MDL2SqLmAkeKU9qxRvWuSyTjm3FUmpBEMuFfckAIqEaVGUDxb6w==}
    engines: {node: '>=6'}

  p-limit@3.1.0:
    resolution: {integrity: sha512-TYOanM3wGwNGsZN2cVTYPArw454xnXj5qmWF1bEoAc4+cU/ol7GVh7odevjp1FNHduHc3KZMcFduxU5Xc6uJRQ==}
    engines: {node: '>=10'}

  p-locate@4.1.0:
    resolution: {integrity: sha512-R79ZZ/0wAxKGu3oYMlz8jy/kbhsNrS7SKZ7PxEHBgJ5+F2mtFW2fK2cOtBh1cHYkQsbzFV7I+EoRKe6Yt0oK7A==}
    engines: {node: '>=8'}

  p-locate@5.0.0:
    resolution: {integrity: sha512-LaNjtRWUBY++zB5nE/NwcaoMylSPk+S+ZHNB1TzdbMJMny6dynpAGt7X/tl/QYq3TIeE6nxHppbo2LGymrG5Pw==}
    engines: {node: '>=10'}

  p-map@2.1.0:
    resolution: {integrity: sha512-y3b8Kpd8OAN444hxfBbFfj1FY/RjtTd8tzYwhUqNYXx0fXx2iX4maP4Qr6qhIKbQXI02wTLAda4fYUbDagTUFw==}
    engines: {node: '>=6'}

  p-map@3.0.0:
    resolution: {integrity: sha512-d3qXVTF/s+W+CdJ5A29wywV2n8CQQYahlgz2bFiA+4eVNJbHJodPZ+/gXwPGh0bOqA+j8S+6+ckmvLGPk1QpxQ==}
    engines: {node: '>=8'}

  p-try@2.2.0:
    resolution: {integrity: sha512-R4nPAVTAU0B9D35/Gk3uJf/7XYbQcyohSKdvAxIRSNghFl4e71hVoGnBNQz9cWaXxO2I10KTC+3jMdvvoKw6dQ==}
    engines: {node: '>=6'}

  pac-proxy-agent@7.2.0:
    resolution: {integrity: sha512-TEB8ESquiLMc0lV8vcd5Ql/JAKAoyzHFXaStwjkzpOpC5Yv+pIzLfHvjTSdf3vpa2bMiUQrg9i6276yn8666aA==}
    engines: {node: '>= 14'}

  pac-resolver@7.0.1:
    resolution: {integrity: sha512-5NPgf87AT2STgwa2ntRMr45jTKrYBGkVU36yT0ig/n/GMAa3oPqhZfIQ2kMEimReg0+t9kZViDVZ83qfVUlckg==}
    engines: {node: '>= 14'}

  package-manager-detector@0.2.11:
    resolution: {integrity: sha512-BEnLolu+yuz22S56CU1SUKq3XC3PkwD5wv4ikR4MfGvnRVcmzXR9DwSlW2fEamyTPyXHomBJRzgapeuBvRNzJQ==}

  param-case@2.1.1:
    resolution: {integrity: sha512-eQE845L6ot89sk2N8liD8HAuH4ca6Vvr7VWAWwt7+kvvG5aBcPmmphQ68JsEG2qa9n1TykS2DLeMt363AAH8/w==}

  parent-module@1.0.1:
    resolution: {integrity: sha512-GQ2EWRpQV8/o+Aw8YqtfZZPfNRWZYkbidE9k5rpl/hC3vtHHBfGm2Ifi6qWV+coDGkrUKZAxE3Lot5kcsRlh+g==}
    engines: {node: '>=6'}

  parse-json@5.2.0:
    resolution: {integrity: sha512-ayCKvm/phCGxOkYRSCM82iDwct8/EonSEgCSxWxD7ve6jHggsFl4fZVQBPRNgQoKiuV/odhFrGzQXZwbifC8Rg==}
    engines: {node: '>=8'}

  parseurl@1.3.3:
    resolution: {integrity: sha512-CiyeOxFT/JZyN5m0z9PfXw4SCBJ6Sygz1Dpl0wqjlhDEGGBP1GnsUVEL0p63hoG1fcj3fHynXi9NYO4nWOL+qQ==}
    engines: {node: '>= 0.8'}

  partyserver@0.0.71:
    resolution: {integrity: sha512-PJZoX08tyNcNJVXqWJedZ6Jzj8EOFGBA/PJ37KhAnWmTkq6A8SqA4u2ol+zq8zwSfRy9FPvVgABCY0yLpe62Dg==}
    peerDependencies:
      '@cloudflare/workers-types': ^4.20240729.0

  partysocket@1.1.4:
    resolution: {integrity: sha512-jXP7PFj2h5/v4UjDS8P7MZy6NJUQ7sspiFyxL4uc/+oKOL+KdtXzHnTV8INPGxBrLTXgalyG3kd12Qm7WrYc3A==}

  pascal-case@2.0.1:
    resolution: {integrity: sha512-qjS4s8rBOJa2Xm0jmxXiyh1+OFf6ekCWOvUaRgAQSktzlTbMotS0nmG9gyYAybCWBcuP4fsBeRCKNwGBnMe2OQ==}

  path-case@2.1.1:
    resolution: {integrity: sha512-Ou0N05MioItesaLr9q8TtHVWmJ6fxWdqKB2RohFmNWVyJ+2zeKIeDNWAN6B/Pe7wpzWChhZX6nONYmOnMeJQ/Q==}

  path-exists@4.0.0:
    resolution: {integrity: sha512-ak9Qy5Q7jYb2Wwcey5Fpvg2KoAc/ZIhLSLOSBmRmygPsGwkVVt0fZa0qrtMz+m6tJTAHfZQ8FnmB4MG4LWy7/w==}
    engines: {node: '>=8'}

  path-is-absolute@1.0.1:
    resolution: {integrity: sha512-AVbw3UJ2e9bq64vSaS9Am0fje1Pa8pbGqTTsmXfaIiMpnr5DlDhfJOuLj9Sf95ZPVDAUerDfEk88MPmPe7UCQg==}
    engines: {node: '>=0.10.0'}

  path-key@3.1.1:
    resolution: {integrity: sha512-ojmeN0qd+y0jszEtoY48r0Peq5dwMEkIlCOu6Q5f41lfkswXuKtYrhgoTpLnyIcHm24Uhqx+5Tqm2InSwLhE6Q==}
    engines: {node: '>=8'}

  path-parse@1.0.7:
    resolution: {integrity: sha512-LDJzPVEEEPR+y48z93A0Ed0yXb8pAByGWo/k5YYdYgpY2/2EsOsksJrq7lOHxryrVOn1ejG6oAp8ahvOIQD8sw==}

  path-to-regexp@6.3.0:
    resolution: {integrity: sha512-Yhpw4T9C6hPpgPeA28us07OJeqZ5EzQTkbfwuhsUg0c237RomFoETJgmp2sa3F/41gfLE6G5cqcYwznmeEeOlQ==}

  path-to-regexp@8.2.0:
    resolution: {integrity: sha512-TdrF7fW9Rphjq4RjrW0Kp2AW0Ahwu9sRGTkS6bvDi0SCwZlEZYmcfDbEsTz8RVk0EHIS/Vd1bv3JhG+1xZuAyQ==}
    engines: {node: '>=16'}

  path-type@4.0.0:
    resolution: {integrity: sha512-gDKb8aZMDeD/tZWs9P6+q0J9Mwkdl6xMV8TjnGP3qJVJ06bdMgkbBlLU8IdfOsIsFz2BW1rNVT3XuNEl8zPAvw==}
    engines: {node: '>=8'}

  path-type@6.0.0:
    resolution: {integrity: sha512-Vj7sf++t5pBD637NSfkxpHSMfWaeig5+DKWLhcqIYx6mWQz5hdJTGDVMQiJcw1ZYkhs7AazKDGpRVji1LJCZUQ==}
    engines: {node: '>=18'}

  pathe@2.0.3:
    resolution: {integrity: sha512-WUjGcAqP1gQacoQe+OBJsFA7Ld4DyXuUIjZ5cc75cLHvJ7dtNsTugphxIADwspS+AraAUePCKrSVtPLFj/F88w==}

  pathval@2.0.0:
    resolution: {integrity: sha512-vE7JKRyES09KiunauX7nd2Q9/L7lhok4smP9RZTDeD4MVs72Dp2qNFVz39Nz5a0FVEW0BJR6C0DYrq6unoziZA==}
    engines: {node: '>= 14.16'}

  picocolors@1.0.1:
    resolution: {integrity: sha512-anP1Z8qwhkbmu7MFP5iTt+wQKXgwzf7zTyGlcdzabySa9vd0Xt392U0rVmz9poOaBj0uHJKyyo9/upk0HrEQew==}

  picocolors@1.1.1:
    resolution: {integrity: sha512-xceH2snhtb5M9liqDsmEw56le376mTZkEX/jEb/RxNFyegNul7eNslCXP9FDj/Lcu0X8KEyMceP2ntpaHrDEVA==}

  picomatch@2.3.1:
    resolution: {integrity: sha512-JU3teHTNjmE2VCGFzuY8EXzCDVwEqB2a8fsIvwaStHhAWJEeVd1o1QD80CU6+ZdEXXSLbSsuLwJjkCBWqRQUVA==}
    engines: {node: '>=8.6'}

  picomatch@4.0.2:
    resolution: {integrity: sha512-M7BAV6Rlcy5u+m6oPhAPFgJTzAioX/6B0DxyvDlo9l8+T3nLKbrczg2WLUyzd45L8RqfUMyGPzekbMvX2Ldkwg==}
    engines: {node: '>=12'}

  pidtree@0.6.0:
    resolution: {integrity: sha512-eG2dWTVw5bzqGRztnHExczNxt5VGsE6OwTeCG3fdUf9KBsZzO3R5OIIIzWR+iZA0NtZ+RDVdaoE2dK1cn6jH4g==}
    engines: {node: '>=0.10'}
    hasBin: true

  pify@4.0.1:
    resolution: {integrity: sha512-uB80kBFb/tfd68bVleG9T5GGsGPjJrLAUpR5PZIrhBnIaRTQRjqdJSsIKkOP6OAIFbj7GOrcudc5pNjZ+geV2g==}
    engines: {node: '>=6'}

  pkce-challenge@5.0.0:
    resolution: {integrity: sha512-ueGLflrrnvwB3xuo/uGob5pd5FN7l0MsLf0Z87o/UQmRtwjvfylfc9MurIxRAWywCYTgrvpXBcqjV4OfCYGCIQ==}
    engines: {node: '>=16.20.0'}

  possible-typed-array-names@1.0.0:
    resolution: {integrity: sha512-d7Uw+eZoloe0EHDIYoe+bQ5WXnGMOpmiZFTuMWCwpjzzkL2nTjcKiAk4hh8TjnGye2TwWOk3UXucZ+3rbmBa8Q==}
    engines: {node: '>= 0.4'}

  postcss@8.5.3:
    resolution: {integrity: sha512-dle9A3yYxlBSrt8Fu+IpjGT8SY8hN0mlaA6GY8t0P5PjIOZemULz/E2Bnm/2dcUOena75OTNkHI76uZBNUUq3A==}
    engines: {node: ^10 || ^12 || >=14}

  prelude-ls@1.2.1:
    resolution: {integrity: sha512-vkcDPrRZo1QZLbn5RLGPpg/WmIQ65qoWWhcGKf/b5eplkkarX0m9z8ppCat4mlOqUsWpyNuYgO3VRyrYHSzX5g==}
    engines: {node: '>= 0.8.0'}

  prettier-plugin-packagejson@2.5.11:
    resolution: {integrity: sha512-BJpXSrQhrewmeRxe1e/BYrWyrBG4yc+RaearWGdNwcUnHZQUffFVqPsXyB7tQA7WFeBRgh3wadXb9p2BPuLKvw==}
    peerDependencies:
      prettier: '>= 1.16.0'
    peerDependenciesMeta:
      prettier:
        optional: true

  prettier@2.8.8:
    resolution: {integrity: sha512-tdN8qQGvNjw4CHbY+XXk0JgCXn9QiF21a55rBe5LJAU+kDyC4WQn4+awm2Xfk2lQMk5fKup9XgzTZtGkjBdP9Q==}
    engines: {node: '>=10.13.0'}
    hasBin: true

  prettier@3.5.3:
    resolution: {integrity: sha512-QQtaxnoDJeAkDvDKWCLiwIXkTgRhwYDEQCghU9Z6q03iyek/rxRh/2lC3HB7P8sWT2xC/y5JDctPLBIGzHKbhw==}
    engines: {node: '>=14'}
    hasBin: true

  printable-characters@1.0.42:
    resolution: {integrity: sha512-dKp+C4iXWK4vVYZmYSd0KBH5F/h1HoZRsbJ82AVKRO3PEo8L4lBS/vLwhVtpwwuYcoIsVY+1JYKR268yn480uQ==}

  proc-log@5.0.0:
    resolution: {integrity: sha512-Azwzvl90HaF0aCz1JrDdXQykFakSSNPaPoiZ9fm5qJIMHioDZEi7OAdRwSm6rSoPtY3Qutnm3L7ogmg3dc+wbQ==}
    engines: {node: ^18.17.0 || >=20.5.0}

  prompts@2.4.2:
    resolution: {integrity: sha512-NxNv/kLguCA7p3jE8oL2aEBsrJWgAakBpgmgK6lpPWV+WuOmY6r2/zbAVnP+T8bQlA0nzHXSJSJW0Hq7ylaD2Q==}
    engines: {node: '>= 6'}

  proxy-addr@2.0.7:
    resolution: {integrity: sha512-llQsMLSUDUPT44jdrU/O37qlnifitDP+ZwrmmZcoSKyLKvtZxpyV0n2/bD/N4tBAAZ/gJEdZU7KMraoK1+XYAg==}
    engines: {node: '>= 0.10'}

  proxy-agent@6.5.0:
    resolution: {integrity: sha512-TmatMXdr2KlRiA2CyDu8GqR8EjahTG3aY3nXjdzFyoZbmB8hrBsTyMezhULIXKnC0jpfjlmiZ3+EaCzoInSu/A==}
    engines: {node: '>= 14'}

  proxy-from-env@1.1.0:
    resolution: {integrity: sha512-D+zkORCbA9f1tdWRK0RaCR3GPv50cMxcrz4X8k5LTSUD1Dkw47mKJEZQNunItRTkWwgtaUSo1RVFRIG9ZXiFYg==}

  punycode@2.3.1:
    resolution: {integrity: sha512-vYt7UD1U9Wg6138shLtLOvdAu+8DsC/ilFtEVHcH+wydcSpNE20AfSOduf6MkRFahL5FY7X1oU7nKVZFtfq8Fg==}
    engines: {node: '>=6'}

  pure-rand@6.1.0:
    resolution: {integrity: sha512-bVWawvoZoBYpp6yIoQtQXHZjmz35RSVHnUOTefl8Vcjr8snTPY1wnpSPMWekcFwbxI6gtmT7rSYPFvz71ldiOA==}

  qs@6.14.0:
    resolution: {integrity: sha512-YWWTjgABSKcvs/nWBi9PycY/JiPJqOD4JA6o9Sej2AtvSGarXxKC3OQSk4pAarbdQlKAh5D4FCQkJNkW+GAn3w==}
    engines: {node: '>=0.6'}

  quansync@0.2.8:
    resolution: {integrity: sha512-4+saucphJMazjt7iOM27mbFCk+D9dd/zmgMDCzRZ8MEoBfYp7lAvoN38et/phRQF6wOPMy/OROBGgoWeSKyluA==}

  queue-microtask@1.2.3:
    resolution: {integrity: sha512-NuaNSa6flKT5JaSYQzJok04JzTL1CA6aGhv5rfLW3PgqA+M2ChpZQnAC8h8i4ZFkBS8X5RqkDBHA7r4hej3K9A==}

  range-parser@1.2.1:
    resolution: {integrity: sha512-Hrgsx+orqoygnmhFbKaHE6c296J+HTAQXoxEF6gNupROmmGJRoyzfG3ccAveqCBrwr/2yxQ5BVd/GTl5agOwSg==}
    engines: {node: '>= 0.6'}

  raw-body@3.0.0:
    resolution: {integrity: sha512-RmkhL8CAyCRPXCE28MMH0z2PNWQBNk2Q09ZdxM9IOOXwxwZbN+qbWaatPkdkWIKL2ZVDImrN/pK5HTRz2PcS4g==}
    engines: {node: '>= 0.8'}

  rc@1.2.8:
    resolution: {integrity: sha512-y3bGgqKj3QBdxLbLkomlohkvsA8gdAiUQlSBJnBhfn+BPxg4bc62d8TcBW15wavDfgexCgccckhcZvywyQYPOw==}
    hasBin: true

  react@19.1.0:
    resolution: {integrity: sha512-FS+XFBNvn3GTAWq26joslQgWNoFu08F4kl0J4CgdNKADkdSGXQyTCnKteIAJy96Br6YbpEU1LSzV5dYtjMkMDg==}
    engines: {node: '>=0.10.0'}

  read-package-json-fast@4.0.0:
    resolution: {integrity: sha512-qpt8EwugBWDw2cgE2W+/3oxC+KTez2uSVR8JU9Q36TXPAGCaozfQUs59v4j4GFpWTaw0i6hAZSvOmu1J0uOEUg==}
    engines: {node: ^18.17.0 || >=20.5.0}

  read-yaml-file@1.1.0:
    resolution: {integrity: sha512-VIMnQi/Z4HT2Fxuwg5KrY174U1VdUIASQVWXXyqtNRtxSr9IYkn1rsI6Tb6HsrHCmB7gVpNwX6JxPTHcH6IoTA==}
    engines: {node: '>=6'}

  read-yaml-file@2.1.0:
    resolution: {integrity: sha512-UkRNRIwnhG+y7hpqnycCL/xbTk7+ia9VuVTC0S+zVbwd65DI9eUpRMfsWIGrCWxTU/mi+JW8cHQCrv+zfCbEPQ==}
    engines: {node: '>=10.13'}

  readable-stream@3.6.2:
    resolution: {integrity: sha512-9u/sniCrY3D5WdsERHzHE4G2YCXqoG5FTHUiCC4SIbr6XcLZBY05ya9EKjYek9O5xOAwjGq+1JdGBAS7Q9ScoA==}
    engines: {node: '>= 6'}

  regenerator-runtime@0.14.1:
    resolution: {integrity: sha512-dYnhHh0nJoMfnkZs6GmmhFknAGRrLznOu5nc9ML+EJxGvrx6H7teuevqVqCuPcPK//3eDrrjQhehXVx9cnkGdw==}

  regexp.prototype.flags@1.5.2:
    resolution: {integrity: sha512-NcDiDkTLuPR+++OCKB0nWafEmhg/Da8aUPLPMQbK+bxKKCm1/S5he+AqYa4PlMCVBalb4/yxIRub6qkEx5yJbw==}
    engines: {node: '>= 0.4'}

  registry-auth-token@3.3.2:
    resolution: {integrity: sha512-JL39c60XlzCVgNrO+qq68FoNb56w/m7JYvGR2jT5iR1xBrUA3Mfx5Twk5rqTThPmQKMWydGmq8oFtDlxfrmxnQ==}

  registry-url@3.1.0:
    resolution: {integrity: sha512-ZbgR5aZEdf4UKZVBPYIgaglBmSF2Hi94s2PcIHhRGFjKYu+chjJdYfHn4rt3hB6eCKLJ8giVIIfgMa1ehDfZKA==}
    engines: {node: '>=0.10.0'}

  resolve-from@4.0.0:
    resolution: {integrity: sha512-pb/MYmXstAkysRFx8piNI1tGFNQIFA3vkE3Gq4EuA1dF6gHp/+vgZqsCGJapvy8N3Q+4o7FwvquPJcnZ7RYy4g==}
    engines: {node: '>=4'}

  resolve-from@5.0.0:
    resolution: {integrity: sha512-qYg9KP24dD5qka9J47d0aVky0N+b4fTU89LN9iDnjB5waksiC49rvMB0PrUJQGoTmH50XPiqOvAjDfaijGxYZw==}
    engines: {node: '>=8'}

  resolve-pkg-maps@1.0.0:
    resolution: {integrity: sha512-seS2Tj26TBVOC2NIc2rOe2y2ZO7efxITtLZcGSOnHHNOQ7CkiUBfw0Iw2ck6xkIhPwLhKNLS8BO+hEpngQlqzw==}

  resolve@1.22.10:
    resolution: {integrity: sha512-NPRy+/ncIMeDlTAsuqwKIiferiawhefFJtkNSW0qZJEqMEb+qBt/77B/jGeeek+F0uOeN05CDa6HXbbIgtVX4w==}
    engines: {node: '>= 0.4'}
    hasBin: true

  resolve@1.22.8:
    resolution: {integrity: sha512-oKWePCxqpd6FlLvGV1VU0x7bkPmmCNolxzjMf4NczoDnQcIWrAF+cPtZn5i6n+RfD2d9i0tzpKnG6Yk168yIyw==}
    hasBin: true

  restore-cursor@3.1.0:
    resolution: {integrity: sha512-l+sSefzHpj5qimhFSE5a8nufZYAM3sBSVMAPtYkmC+4EH2anSGaEMXSD0izRQbu9nfyQ9y5JrVmp7E8oZrUjvA==}
    engines: {node: '>=8'}

  restore-cursor@5.1.0:
    resolution: {integrity: sha512-oMA2dcrw6u0YfxJQXm342bFKX/E4sG9rbTzO9ptUcR/e8A33cHuvStiYOwH7fszkZlZ1z/ta9AAoPk2F4qIOHA==}
    engines: {node: '>=18'}

  reusify@1.0.4:
    resolution: {integrity: sha512-U9nH88a3fc/ekCF1l0/UP1IosiuIjyTh7hBvXVMHYgVcfGvt897Xguj2UOLDeI5BG2m7/uwyaLVT6fbtCwTyzw==}
    engines: {iojs: '>=1.0.0', node: '>=0.10.0'}

  rimraf@3.0.2:
    resolution: {integrity: sha512-JZkJMZkAGFFPP2YqXZXPbMlMBgsxzE8ILs4lMIX/2o0L9UBw9O/Y3o6wFw/i9YLapcUJWwqbi3kdxIPdC62TIA==}
    deprecated: Rimraf versions prior to v4 are no longer supported
    hasBin: true

  rollup@4.35.0:
    resolution: {integrity: sha512-kg6oI4g+vc41vePJyO6dHt/yl0Rz3Thv0kJeVQ3D1kS3E5XSuKbPc29G4IpT/Kv1KQwgHVcN+HtyS+HYLNSvQg==}
    engines: {node: '>=18.0.0', npm: '>=8.0.0'}
    hasBin: true

  router@2.2.0:
    resolution: {integrity: sha512-nLTrUKm2UyiL7rlhapu/Zl45FwNgkZGaCpZbIHajDYgwlJCOzLSk+cIPAnsEqV955GjILJnKbdQC1nVPz+gAYQ==}
    engines: {node: '>= 18'}

  run-async@2.4.1:
    resolution: {integrity: sha512-tvVnVv01b8c1RrA6Ep7JkStj85Guv/YrMcwqYQnwjsAS2cTmmPGBBjAjpCW7RrSodNSoE2/qg9O4bceNvUuDgQ==}
    engines: {node: '>=0.12.0'}

  run-parallel@1.2.0:
    resolution: {integrity: sha512-5l4VyZR86LZ/lDxZTR6jqL8AFE2S0IFLMP26AbjsLVADxHdhB/c0GUsH+y39UfCi3dzz8OlQuPmnaJOMoDHQBA==}

  rxjs@6.6.7:
    resolution: {integrity: sha512-hTdwr+7yYNIT5n4AMYp85KA6yw2Va0FLa3Rguvbpa4W3I5xynaBZo41cM3XM+4Q6fRMj3sBYIR1VAmZMXYJvRQ==}
    engines: {npm: '>=2.0.0'}

  rxjs@7.8.2:
    resolution: {integrity: sha512-dhKf903U/PQZY6boNNtAGdWbG85WAbjT/1xYoZIC7FAY0yWapOBQVsVrDl58W86//e1VpMNBtRV4MaXfdMySFA==}

  safe-array-concat@1.1.2:
    resolution: {integrity: sha512-vj6RsCsWBCf19jIeHEfkRMw8DPiBb+DMXklQ/1SGDHOMlHdPUkZXFQ2YdplS23zESTijAcurb1aSgJA3AgMu1Q==}
    engines: {node: '>=0.4'}

  safe-buffer@5.2.1:
    resolution: {integrity: sha512-rp3So07KcdmmKbGvgaNxQSJr7bGVSVk5S9Eq1F+ppbRo70+YeaDxkw5Dd8NPN+GD6bjnYm2VuPuCXmpuYvmCXQ==}

  safe-regex-test@1.0.3:
    resolution: {integrity: sha512-CdASjNJPvRa7roO6Ra/gLYBTzYzzPyyBXxIMdGW3USQLyjWEls2RgW5UBTXaQVp+OrpeCK3bLem8smtmheoRuw==}
    engines: {node: '>= 0.4'}

  safer-buffer@2.1.2:
    resolution: {integrity: sha512-YZo3K82SD7Riyi0E1EQPojLz7kpepnSQI9IyPbHHg1XXXevb5dJI7tpyN2ADxGcQbHG7vcyRHk0cbwqcQriUtg==}

  secure-json-parse@2.7.0:
    resolution: {integrity: sha512-6aU+Rwsezw7VR8/nyvKTx8QpWH9FrcYiXXlqC4z5d5XQBDRqtbfsRjnwGyqbi3gddNtWHuEk9OANUotL26qKUw==}

  semver@6.3.1:
    resolution: {integrity: sha512-BR7VvDCVHO+q2xBEWskxS6DJE1qRnb7DxzUrogb71CWoSficBxYsiAGd+Kl0mmq/MprG9yArRkyrQxTO6XjMzA==}
    hasBin: true

  semver@7.6.2:
    resolution: {integrity: sha512-FNAIBWCx9qcRhoHcgcJ0gvU7SN1lYU2ZXuSfl04bSC5OpvDHFyJCjdNHomPXxjQlCBU67YW64PzY7/VIEH7F2w==}
    engines: {node: '>=10'}
    hasBin: true

  semver@7.7.1:
    resolution: {integrity: sha512-hlq8tAfn0m/61p4BVRcPzIGr6LKiMwo4VM6dGi6pt4qcRkmNzTcWq6eCEjEh+qXjkMDvPlOFFSGwQjoEa6gyMA==}
    engines: {node: '>=10'}
    hasBin: true

  send@1.2.0:
    resolution: {integrity: sha512-uaW0WwXKpL9blXE2o0bRhoL2EGXIrZxQ2ZQ4mgcfoBxdFmQold+qWsD2jLrfZ0trjKL6vOw0j//eAwcALFjKSw==}
    engines: {node: '>= 18'}

  sentence-case@2.1.1:
    resolution: {integrity: sha512-ENl7cYHaK/Ktwk5OTD+aDbQ3uC8IByu/6Bkg+HDv8Mm+XnBnppVNalcfJTNsp1ibstKh030/JKQQWglDvtKwEQ==}

  serve-static@2.2.0:
    resolution: {integrity: sha512-61g9pCh0Vnh7IutZjtLGGpTA355+OPn2TyDv/6ivP2h/AdAVX9azsoxmg2/M6nZeQZNYBEwIcsne1mJd9oQItQ==}
    engines: {node: '>= 18'}

  set-function-length@1.2.2:
    resolution: {integrity: sha512-pgRc4hJ4/sNjWCSS9AmnS40x3bNMDTknHgL5UaMBTMyJnU90EgWh1Rz+MC9eFu4BuN/UwZjKQuY/1v3rM7HMfg==}
    engines: {node: '>= 0.4'}

  set-function-name@2.0.2:
    resolution: {integrity: sha512-7PGFlmtwsEADb0WYyvCMa1t+yke6daIG4Wirafur5kcf+MhUnPms1UeR0CKQdTZD81yESwMHbtn+TR+dMviakQ==}
    engines: {node: '>= 0.4'}

  setprototypeof@1.2.0:
    resolution: {integrity: sha512-E5LDX7Wrp85Kil5bhZv46j8jOeboKq5JMmYM3gVGdGH8xFpPWXUMsNrlODCrkoxMEeNi/XZIwuRvY4XNwYMJpw==}

  sharp@0.33.5:
    resolution: {integrity: sha512-haPVm1EkS9pgvHrQ/F3Xy+hgcuMV0Wm9vfIBSiwZ05k+xgb0PkBQpGsAA/oWdDobNaZTH5ppvHtzCFbnSEwHVw==}
    engines: {node: ^18.17.0 || ^20.3.0 || >=21.0.0}

  shebang-command@2.0.0:
    resolution: {integrity: sha512-kHxr2zZpYtdmrN1qDjrrX/Z1rR1kG8Dx+gkpK1G4eXmvXswmcE1hTWBWYUzlraYw1/yZp6YuDY77YtvbN0dmDA==}
    engines: {node: '>=8'}

  shebang-regex@3.0.0:
    resolution: {integrity: sha512-7++dFhtcx3353uBaq8DDR4NuxBetBzC7ZQOhmTQInHEd6bSrXdiEyzCvG07Z44UYdLShWUyXt5M/yhz8ekcb1A==}
    engines: {node: '>=8'}

  shell-quote@1.8.2:
    resolution: {integrity: sha512-AzqKpGKjrj7EM6rKVQEPpB288oCfnrEIuyoT9cyF4nmGa7V8Zk6f7RRqYisX8X9m+Q7bd632aZW4ky7EhbQztA==}
    engines: {node: '>= 0.4'}

  side-channel-list@1.0.0:
    resolution: {integrity: sha512-FCLHtRD/gnpCiCHEiJLOwdmFP+wzCmDEkc9y7NsYxeF4u7Btsn1ZuwgwJGxImImHicJArLP4R0yX4c2KCrMrTA==}
    engines: {node: '>= 0.4'}

  side-channel-map@1.0.1:
    resolution: {integrity: sha512-VCjCNfgMsby3tTdo02nbjtM/ewra6jPHmpThenkTYh8pG9ucZ/1P8So4u4FGBek/BjpOVsDCMoLA/iuBKIFXRA==}
    engines: {node: '>= 0.4'}

  side-channel-weakmap@1.0.2:
    resolution: {integrity: sha512-WPS/HvHQTYnHisLo9McqBHOJk2FkHO/tlpvldyrnem4aeQp4hai3gythswg6p01oSoTl58rcpiFAjF2br2Ak2A==}
    engines: {node: '>= 0.4'}

  side-channel@1.0.6:
    resolution: {integrity: sha512-fDW/EZ6Q9RiO8eFG8Hj+7u/oW+XrPTIChwCOM2+th2A6OblDtYYIpve9m+KvI9Z4C9qSEXlaGR6bTEYHReuglA==}
    engines: {node: '>= 0.4'}

  side-channel@1.1.0:
    resolution: {integrity: sha512-ZX99e6tRweoUXqR+VBrslhda51Nh5MTQwou5tnUDgbtyM0dBgmhEDtWGP/xbKn6hqfPRHujUNwz5fy/wbbhnpw==}
    engines: {node: '>= 0.4'}

  siginfo@2.0.0:
    resolution: {integrity: sha512-ybx0WO1/8bSBLEWXZvEd7gMW3Sn3JFlW3TvX1nREbDLRNQNaeNN8WK0meBwPdAaOI7TtRRRJn/Es1zhrrCHu7g==}

  signal-exit@3.0.7:
    resolution: {integrity: sha512-wnD2ZE+l+SPC/uoS0vXeE9L1+0wuaMqKlfz9AMUo38JsyLSBWSFcHR1Rri62LZc12vLr1gb3jl7iwQhgwpAbGQ==}

  signal-exit@4.1.0:
    resolution: {integrity: sha512-bzyZ1e88w9O1iNJbKnOlvYTrWPDl46O1bG0D3XInv+9tkPrxrN8jUUTiFlDkkmKWgn1M6CfIA13SuGqOa9Korw==}
    engines: {node: '>=14'}

  simple-swizzle@0.2.2:
    resolution: {integrity: sha512-JA//kQgZtbuY83m+xT+tXJkmJncGMTFT+C+g2h2R9uxkYIrE2yy9sgmcLhCnw57/WSD+Eh3J97FPEDFnbXnDUg==}

  sisteransi@1.0.5:
    resolution: {integrity: sha512-bLGGlR1QxBcynn2d5YmDX4MGjlZvy2MRBDRNHLJ8VI6l6+9FUiyTFNJ0IveOSP0bcXgVDPRcfGqA0pjaqUpfVg==}

  slash@3.0.0:
    resolution: {integrity: sha512-g9Q1haeby36OSStwb4ntCGGGaKsaVSjQ68fBxoQcutl5fS1vuY18H3wSt3jFyFtrkx+Kz0V1G85A4MyAdDMi2Q==}
    engines: {node: '>=8'}

  slash@5.1.0:
    resolution: {integrity: sha512-ZA6oR3T/pEyuqwMgAKT0/hAv8oAXckzbkmR0UkUosQ+Mc4RxGoJkRmwHgHufaenlyAgE1Mxgpdcrf75y6XcnDg==}
    engines: {node: '>=14.16'}

  slugify@1.6.6:
    resolution: {integrity: sha512-h+z7HKHYXj6wJU+AnS/+IH8Uh9fdcX1Lrhg1/VMdf9PwoBQXFcXiAdsy2tSK0P6gKwJLXp02r90ahUCqHk9rrw==}
    engines: {node: '>=8.0.0'}

  smart-buffer@4.2.0:
    resolution: {integrity: sha512-94hK0Hh8rPqQl2xXc3HsaBoOXKV20MToPkcXvwbISWLEs+64sBq5kFgn2kJDHb1Pry9yrP0dxrCI9RRci7RXKg==}
    engines: {node: '>= 6.0.0', npm: '>= 3.0.0'}

  snake-case@2.1.0:
    resolution: {integrity: sha512-FMR5YoPFwOLuh4rRz92dywJjyKYZNLpMn1R5ujVpIYkbA9p01fq8RMg0FkO4M+Yobt4MjHeLTJVm5xFFBHSV2Q==}

  socks-proxy-agent@8.0.5:
    resolution: {integrity: sha512-HehCEsotFqbPW9sJ8WVYB6UbmIMv7kUUORIF2Nncq4VQvBfNBLibW9YZR5dlYCSUhwcD628pRllm7n+E+YTzJw==}
    engines: {node: '>= 14'}

  socks@2.8.4:
    resolution: {integrity: sha512-D3YaD0aRxR3mEcqnidIs7ReYJFVzWdd6fXJYUM8ixcQcJRGTka/b3saV0KflYhyVJXKhb947GndU35SxYNResQ==}
    engines: {node: '>= 10.0.0', npm: '>= 3.0.0'}

  sort-object-keys@1.1.3:
    resolution: {integrity: sha512-855pvK+VkU7PaKYPc+Jjnmt4EzejQHyhhF33q31qG8x7maDzkeFhAAThdCYay11CISO+qAMwjOBP+fPZe0IPyg==}

  sort-package-json@3.2.0:
    resolution: {integrity: sha512-jadbj4vvIlevL578X5+1qVX/Nn9Jk7/U+cLVjR1IqfDFo3ISY0eoyksd3ylyTwGunlEMUgbTRYowLr0CkSxcQw==}
    hasBin: true

  source-map-js@1.2.1:
    resolution: {integrity: sha512-UXWMKhLOwVKb728IUtQPXxfYU+usdybtUrK/8uGE8CQMvrhOpwvzDBwj0QhSL7MQc7vIsISBG8VQ8+IDQxpfQA==}
    engines: {node: '>=0.10.0'}

  source-map@0.6.1:
    resolution: {integrity: sha512-UjgapumWlbMhkBgzT7Ykc5YXUT46F0iKu8SGXq0bcwP5dz/h0Plj6enJqjz1Zbq2l5WaqYnrVbwWOWMyF3F47g==}
    engines: {node: '>=0.10.0'}

  spawndamnit@3.0.1:
    resolution: {integrity: sha512-MmnduQUuHCoFckZoWnXsTg7JaiLBJrKFj9UI2MbRPGaJeVpsLcVBu6P/IGZovziM/YBsellCmsprgNA+w0CzVg==}

  sprintf-js@1.0.3:
    resolution: {integrity: sha512-D9cPgkvLlV3t3IzL0D0YLvGA9Ahk4PcvVwUbN0dSGr1aP0Nrt4AEnTUbuGvquEC0mA64Gqt1fzirlRs5ibXx8g==}

  sprintf-js@1.1.3:
    resolution: {integrity: sha512-Oo+0REFV59/rz3gfJNKQiBlwfHaSESl1pcGyABQsnnIfWOFt6JNj5gCog2U6MLZ//IGYD+nA8nI+mTShREReaA==}

  stable-hash@0.0.5:
    resolution: {integrity: sha512-+L3ccpzibovGXFK+Ap/f8LOS0ahMrHTf3xu7mMLSpEGU0EO9ucaysSylKo9eRDFNhWve/y275iPmIZ4z39a9iA==}

  stackback@0.0.2:
    resolution: {integrity: sha512-1XMJE5fQo1jGH6Y/7ebnwPOBEkIEnT4QF32d5R1+VXdXveM0IBMJt8zfaxX1P3QhVwrYe+576+jkANtSS2mBbw==}

  stacktracey@2.1.8:
    resolution: {integrity: sha512-Kpij9riA+UNg7TnphqjH7/CzctQ/owJGNbFkfEeve4Z4uxT5+JapVLFXcsurIfN34gnTWZNJ/f7NMG0E8JDzTw==}

  statuses@2.0.1:
    resolution: {integrity: sha512-RwNA9Z/7PrK06rYLIzFMlaF+l73iwpzsqRIFgbMLbTcLD6cOao82TaWefPXQvB2fOC4AjuYSEndS7N/mTCbkdQ==}
    engines: {node: '>= 0.8'}

  std-env@3.9.0:
    resolution: {integrity: sha512-UGvjygr6F6tpH7o2qyqR6QYpwraIjKSdtzyBdyytFOHmPZY917kwdwLG0RbOjWOnKmnm3PeHjaoLLMie7kPLQw==}

  stdin-discarder@0.2.2:
    resolution: {integrity: sha512-UhDfHmA92YAlNnCfhmq0VeNL5bDbiZGg7sZ2IvPsXubGkiNa9EC+tUTsjBRsYUAz87btI6/1wf4XoVvQ3uRnmQ==}
    engines: {node: '>=18'}

  stoppable@1.1.0:
    resolution: {integrity: sha512-KXDYZ9dszj6bzvnEMRYvxgeTHU74QBFL54XKtP3nyMuJ81CFYtABZ3bAzL2EdFUaEwJOBOgENyFj3R7oTzDyyw==}
    engines: {node: '>=4', npm: '>=6'}

  streamsearch@1.1.0:
    resolution: {integrity: sha512-Mcc5wHehp9aXz1ax6bZUyY5afg9u2rv5cqQI3mRrYkGC8rW2hM02jWuwjtL++LS5qinSyhj2QfLyNsuc+VsExg==}
    engines: {node: '>=10.0.0'}

  string-width@4.2.3:
    resolution: {integrity: sha512-wKyQRQpjJ0sIp62ErSZdGsjMJWsap5oRNihHhu6G7JVO/9jIB6UyevL+tXuOqrng8j/cxKTWyWUwvSTriiZz/g==}
    engines: {node: '>=8'}

  string-width@7.2.0:
    resolution: {integrity: sha512-tsaTIkKW9b4N+AEj+SVA+WhJzV7/zMhcSu78mLKWSk7cXMOSHsBKFWUs0fWwq8QyK3MgJBQRX6Gbi4kYbdvGkQ==}
    engines: {node: '>=18'}

  string.prototype.trim@1.2.9:
    resolution: {integrity: sha512-klHuCNxiMZ8MlsOihJhJEBJAiMVqU3Z2nEXWfWnIqjN0gEFS9J9+IxKozWWtQGcgoa1WUZzLjKPTr4ZHNFTFxw==}
    engines: {node: '>= 0.4'}

  string.prototype.trimend@1.0.8:
    resolution: {integrity: sha512-p73uL5VCHCO2BZZ6krwwQE3kCzM7NKmis8S//xEC6fQonchbum4eP6kR4DLEjQFO3Wnj3Fuo8NM0kOSjVdHjZQ==}

  string.prototype.trimstart@1.0.8:
    resolution: {integrity: sha512-UXSH262CSZY1tfu3G3Secr6uGLCFVPMhIqHjlgCUtCCcgihYc/xKs9djMTMUOb2j1mVSeU8EU6NWc/iQKU6Gfg==}
    engines: {node: '>= 0.4'}

  string_decoder@1.3.0:
    resolution: {integrity: sha512-hkRX8U1WjJFd8LsDJ2yQ/wWWxaopEsABU1XfkM8A+j0+85JAGppt16cr1Whg6KIbb4okU6Mql6BOj+uup/wKeA==}

  strip-ansi@6.0.1:
    resolution: {integrity: sha512-Y38VPSHcqkFrCpFnQ9vuSXmquuv5oXOKpGeT6aGrr3o3Gc9AlVa6JBfUSOCnbxGGZF+/0ooI7KrPuUSztUdU5A==}
    engines: {node: '>=8'}

  strip-ansi@7.1.0:
    resolution: {integrity: sha512-iq6eVVI64nQQTRYq2KtEg2d2uU7LElhTJwsH4YzIHZshxlgZms/wIc4VoDQTlG/IvVIrBKG06CrZnp0qv7hkcQ==}
    engines: {node: '>=12'}

  strip-bom@3.0.0:
    resolution: {integrity: sha512-vavAMRXOgBVNF6nyEEmL3DBK19iRpDcoIwW+swQ+CbGiu7lju6t+JklA1MHweoWtadgt4ISVUsXLyDq34ddcwA==}
    engines: {node: '>=4'}

  strip-bom@4.0.0:
    resolution: {integrity: sha512-3xurFv5tEgii33Zi8Jtp55wEIILR9eh34FAW00PZf+JnSsTmV/ioewSgQl97JHvgjoRGwPShsWm+IdrxB35d0w==}
    engines: {node: '>=8'}

  strip-final-newline@2.0.0:
    resolution: {integrity: sha512-BrpvfNAE3dcvq7ll3xVumzjKjZQ5tI1sEUIKr3Uoks0XUl45St3FlatVqef9prk4jRDzhW6WZg+3bk93y6pLjA==}
    engines: {node: '>=6'}

  strip-json-comments@2.0.1:
    resolution: {integrity: sha512-4gB8na07fecVVkOI6Rs4e7T6NOTki5EmL7TUduTs6bu3EdnSycntVJ4re8kgZA+wx9IueI2Y11bfbgwtzuE0KQ==}
    engines: {node: '>=0.10.0'}

  strip-json-comments@3.1.1:
    resolution: {integrity: sha512-6fPc+R4ihwqP6N/aIv2f1gMH8lOVtWQHoqC4yK6oSDVVocumAsfCqjkXnqiYMhmMwS/mEHLp7Vehlt3ql6lEig==}
    engines: {node: '>=8'}

  supports-color@5.5.0:
    resolution: {integrity: sha512-QjVjwdXIt408MIiAqCX4oUKsgU2EqAGzs2Ppkm4aQYbjm+ZEWEcW4SfFNTr4uMNZma0ey4f5lgLrkB0aX0QMow==}
    engines: {node: '>=4'}

  supports-color@7.2.0:
    resolution: {integrity: sha512-qpCAvRl9stuOHveKsn7HncJRvv501qIacKzQlO/+Lwxc9+0q2wLyv4Dfvt80/DPn2pqOBsJdDiogXGR9+OvwRw==}
    engines: {node: '>=8'}

  supports-preserve-symlinks-flag@1.0.0:
    resolution: {integrity: sha512-ot0WnXS9fgdkgIcePe6RHNk1WA8+muPa6cSjeR3V8K27q9BB1rTE3R1p7Hv0z1ZyAc8s6Vvv8DIyWf681MAt0w==}
    engines: {node: '>= 0.4'}

  swap-case@1.1.2:
    resolution: {integrity: sha512-BAmWG6/bx8syfc6qXPprof3Mn5vQgf5dwdUNJhsNqU9WdPt5P+ES/wQ5bxfijy8zwZgZZHslC3iAsxsuQMCzJQ==}

  swr@2.3.3:
    resolution: {integrity: sha512-dshNvs3ExOqtZ6kJBaAsabhPdHyeY4P2cKwRCniDVifBMoG/SVI7tfLWqPXriVspf2Rg4tPzXJTnwaihIeFw2A==}
    peerDependencies:
      react: ^16.11.0 || ^17.0.0 || ^18.0.0 || ^19.0.0

  synckit@0.11.4:
    resolution: {integrity: sha512-Q/XQKRaJiLiFIBNN+mndW7S/RHxvwzuZS6ZwmRzUBqJBv/5QIKCEwkBC8GBf8EQJKYnaFs0wOZbKTXBPj8L9oQ==}
    engines: {node: ^14.18.0 || >=16.0.0}

  syncpack@13.0.4:
    resolution: {integrity: sha512-kJ9VlRxNCsBD5pJAE29oXeBYbPLhEySQmK4HdpsLv81I6fcDDW17xeJqMwiU3H7/woAVsbgq25DJNS8BeiN5+w==}
    engines: {node: '>=18.18.0'}
    hasBin: true

  term-size@2.2.1:
    resolution: {integrity: sha512-wK0Ri4fOGjv/XPy8SBHZChl8CM7uMc5VML7SqiQ0zG7+J5Vr+RMQDoHa2CNT6KHUnTGIXH34UDMkPzAUyapBZg==}
    engines: {node: '>=8'}

  text-table@0.2.0:
    resolution: {integrity: sha512-N+8UisAXDGk8PFXP4HAzVR9nbfmVJ3zYLAWiTIoqC5v5isinhr+r5uaO8+7r3BMfuNIufIsA7RdpVgacC2cSpw==}

  throttleit@2.1.0:
    resolution: {integrity: sha512-nt6AMGKW1p/70DF/hGBdJB57B8Tspmbp5gfJ8ilhLnt7kkr2ye7hzD6NVG8GGErk2HWF34igrL2CXmNIkzKqKw==}
    engines: {node: '>=18'}

  through@2.3.8:
    resolution: {integrity: sha512-w89qg7PI8wAdvX60bMDP+bFoD5Dvhm9oLheFp5O4a2QF0cSBGsBX4qZmadPMvVqlLJBBci+WqGGOAPvcDeNSVg==}

  tightrope@0.2.0:
    resolution: {integrity: sha512-Kw36UHxJEELq2VUqdaSGR2/8cAsPgMtvX8uGVU6Jk26O66PhXec0A5ZnRYs47btbtwPDpXXF66+Fo3vimCM9aQ==}
    engines: {node: '>=16'}

  tinybench@2.9.0:
    resolution: {integrity: sha512-0+DUvqWMValLmha6lr4kD8iAMK1HzV0/aKnCtWb9v9641TnP/MFb7Pc2bxoxQjTXAErryXVgUOfv2YqNllqGeg==}

  tinycolor2@1.6.0:
    resolution: {integrity: sha512-XPaBkWQJdsf3pLKJV9p4qN/S+fm2Oj8AIPo1BTUhg5oxkvm9+SVEGFdhyOz7tTdUTfvxMiAs4sp6/eZO2Ew+pw==}

  tinyexec@0.3.2:
    resolution: {integrity: sha512-KQQR9yN7R5+OSwaK0XQoj22pwHoTlgYqmUscPYoknOoWCWfj/5/ABTMRi69FrKU5ffPVh5QcFikpWJI/P1ocHA==}

  tinyglobby@0.2.13:
    resolution: {integrity: sha512-mEwzpUgrLySlveBwEVDMKk5B57bhLPYovRfPAXD5gA/98Opn0rCDj3GtLwFvCvH5RK9uPCExUROW5NjDwvqkxw==}
    engines: {node: '>=12.0.0'}

  tinygradient@1.1.5:
    resolution: {integrity: sha512-8nIfc2vgQ4TeLnk2lFj4tRLvvJwEfQuabdsmvDdQPT0xlk9TaNtpGd6nNRxXoK6vQhN6RSzj+Cnp5tTQmpxmbw==}

  tinypool@1.0.2:
    resolution: {integrity: sha512-al6n+QEANGFOMf/dmUMsuS5/r9B06uwlyNjZZql/zv8J7ybHCgoihBNORZCY2mzUuAnomQa2JdhyHKzZxPCrFA==}
    engines: {node: ^18.0.0 || >=20.0.0}

  tinyrainbow@2.0.0:
    resolution: {integrity: sha512-op4nsTR47R6p0vMUUoYl/a+ljLFVtlfaXkLQmqfLR1qHma1h/ysYk4hEXZ880bf2CYgTskvTa/e196Vd5dDQXw==}
    engines: {node: '>=14.0.0'}

  tinyspy@3.0.2:
    resolution: {integrity: sha512-n1cw8k1k0x4pgA2+9XrOkFydTerNcJ1zWCO5Nn9scWHTD+5tp8dghT2x1uduQePZTZgd3Tupf+x9BxJjeJi77Q==}
    engines: {node: '>=14.0.0'}

  title-case@2.1.1:
    resolution: {integrity: sha512-EkJoZ2O3zdCz3zJsYCsxyq2OC5hrxR9mfdd5I+w8h/tmFfeOxJ+vvkxsKxdmN0WtS9zLdHEgfgVOiMVgv+Po4Q==}

  tmp@0.0.33:
    resolution: {integrity: sha512-jRCJlojKnZ3addtTOjdIqoRuPEKBvNXcGYqzO6zWZX8KfKEpnGY5jfggJQ3EjKuu8D4bJRr0y+cYJFmYbImXGw==}
    engines: {node: '>=0.6.0'}

  to-regex-range@5.0.1:
    resolution: {integrity: sha512-65P7iz6X5yEr1cwcgvQxbbIw7Uk3gOy5dIdtZ4rDveLqhrdJP+Li/Hx6tyK0NEb+2GCyneCMJiGqrADCSNk8sQ==}
    engines: {node: '>=8.0'}

  toidentifier@1.0.1:
    resolution: {integrity: sha512-o5sSPKEkg/DIQNmH43V0/uerLrpzVedkUh8tGNvaeXpfpuwjKenlSox/2O/BTlZUtEe+JG7s5YhEz608PlAHRA==}
    engines: {node: '>=0.6'}

  ts-api-utils@1.3.0:
    resolution: {integrity: sha512-UQMIo7pb8WRomKR1/+MFVLTroIvDVtMX3K6OUir8ynLyzB8Jeriont2bTAtmNPa1ekAgN7YPDyf6V+ygrdU+eQ==}
    engines: {node: '>=16'}
    peerDependencies:
      typescript: '>=4.2.0'

  ts-node@10.9.2:
    resolution: {integrity: sha512-f0FFpIdcHgn8zcPSbf1dRevwt047YMnaiJM3u2w2RewrB+fob/zePZcrOyQoLMMO7aBIddLcQIEK5dYjkLnGrQ==}
    hasBin: true
    peerDependencies:
      '@swc/core': '>=1.2.50'
      '@swc/wasm': '>=1.2.50'
      '@types/node': '*'
      typescript: '>=2.7'
    peerDependenciesMeta:
      '@swc/core':
        optional: true
      '@swc/wasm':
        optional: true

  ts-pattern@5.7.0:
    resolution: {integrity: sha512-0/FvIG4g3kNkYgbNwBBW5pZBkfpeYQnH+2AA3xmjkCAit/DSDPKmgwC3fKof4oYUq6gupClVOJlFl+939VRBMg==}

  ts-toolbelt@9.6.0:
    resolution: {integrity: sha512-nsZd8ZeNUzukXPlJmTBwUAuABDe/9qtVDelJeT/qW0ow3ZS3BsQJtNkan1802aM9Uf68/Y8ljw86Hu0h5IUW3w==}

  tsconfig-paths@3.15.0:
    resolution: {integrity: sha512-2Ac2RgzDe/cn48GvOe3M+o82pEFewD3UPbyoUHHdKasHwJKjds4fLXWf/Ux5kATBKN20oaFGu+jbElp1pos0mg==}

  tslib@1.14.1:
    resolution: {integrity: sha512-Xni35NKzjgMrwevysHTCArtLDpPvye8zV/0E4EyYn43P7/7qvQwPh9BGkHewbMulVntbigmcT7rdX3BNo9wRJg==}

  tslib@2.8.1:
    resolution: {integrity: sha512-oJFu94HQb+KVduSUQL7wnpmqnfmLsOA/nAh6b6EH0wCEoK0/mPeXU6c3wKDV83MkOuHPRHtSXKKU99IBazS/2w==}

  tsx@4.19.4:
    resolution: {integrity: sha512-gK5GVzDkJK1SI1zwHf32Mqxf2tSJkNx+eYcNly5+nHvWqXUJYUkWBQtKauoESz3ymezAI++ZwT855x5p5eop+Q==}
    engines: {node: '>=18.0.0'}
    hasBin: true

  turbo-darwin-64@2.5.3:
    resolution: {integrity: sha512-YSItEVBUIvAGPUDpAB9etEmSqZI3T6BHrkBkeSErvICXn3dfqXUfeLx35LfptLDEbrzFUdwYFNmt8QXOwe9yaw==}
    cpu: [x64]
    os: [darwin]

  turbo-darwin-arm64@2.5.3:
    resolution: {integrity: sha512-5PefrwHd42UiZX7YA9m1LPW6x9YJBDErXmsegCkVp+GjmWrADfEOxpFrGQNonH3ZMj77WZB2PVE5Aw3gA+IOhg==}
    cpu: [arm64]
    os: [darwin]

  turbo-linux-64@2.5.3:
    resolution: {integrity: sha512-M9xigFgawn5ofTmRzvjjLj3Lqc05O8VHKuOlWNUlnHPUltFquyEeSkpQNkE/vpPdOR14AzxqHbhhxtfS4qvb1w==}
    cpu: [x64]
    os: [linux]

  turbo-linux-arm64@2.5.3:
    resolution: {integrity: sha512-auJRbYZ8SGJVqvzTikpg1bsRAsiI9Tk0/SDkA5Xgg0GdiHDH/BOzv1ZjDE2mjmlrO/obr19Dw+39OlMhwLffrw==}
    cpu: [arm64]
    os: [linux]

  turbo-windows-64@2.5.3:
    resolution: {integrity: sha512-arLQYohuHtIEKkmQSCU9vtrKUg+/1TTstWB9VYRSsz+khvg81eX6LYHtXJfH/dK7Ho6ck+JaEh5G+QrE1jEmCQ==}
    cpu: [x64]
    os: [win32]

  turbo-windows-arm64@2.5.3:
    resolution: {integrity: sha512-3JPn66HAynJ0gtr6H+hjY4VHpu1RPKcEwGATvGUTmLmYSYBQieVlnGDRMMoYN066YfyPqnNGCfhYbXfH92Cm0g==}
    cpu: [arm64]
    os: [win32]

  turbo@2.5.3:
    resolution: {integrity: sha512-iHuaNcq5GZZnr3XDZNuu2LSyCzAOPwDuo5Qt+q64DfsTP1i3T2bKfxJhni2ZQxsvAoxRbuUK5QetJki4qc5aYA==}
    hasBin: true

  type-check@0.4.0:
    resolution: {integrity: sha512-XleUoc9uwGXqjWwXaUTZAmzMcFZ5858QA2vvx1Ur5xIcixXIP+8LnFDgRplU30us6teqdlskFfu+ae4K79Ooew==}
    engines: {node: '>= 0.8.0'}

  type-fest@0.20.2:
    resolution: {integrity: sha512-Ne+eE4r0/iWnpAxD852z3A+N0Bt5RN//NjJwRd2VFHEmrywxf5vsZlh4R6lixl6B+wz/8d+maTSAkN1FIkI3LQ==}
    engines: {node: '>=10'}

  type-fest@0.21.3:
    resolution: {integrity: sha512-t0rzBq87m3fVcduHDUFhKmyyX+9eo6WQjZvf51Ea/M0Q7+T374Jp1aUiyUl0GKxp8M/OETVHSDvmkyPgvX+X2w==}
    engines: {node: '>=10'}

  type-is@2.0.1:
    resolution: {integrity: sha512-OZs6gsjF4vMp32qrCbiVSkrFmXtG/AZhY3t0iAMrMBiAZyV9oALtXO8hsrHbMXF9x6L3grlFuwW2oAz7cav+Gw==}
    engines: {node: '>= 0.6'}

  typed-array-buffer@1.0.2:
    resolution: {integrity: sha512-gEymJYKZtKXzzBzM4jqa9w6Q1Jjm7x2d+sh19AdsD4wqnMPDYyvwpsIc2Q/835kHuo3BEQ7CjelGhfTsoBb2MQ==}
    engines: {node: '>= 0.4'}

  typed-array-byte-length@1.0.1:
    resolution: {integrity: sha512-3iMJ9q0ao7WE9tWcaYKIptkNBuOIcZCCT0d4MRvuuH88fEoEH62IuQe0OtraD3ebQEoTRk8XCBoknUNc1Y67pw==}
    engines: {node: '>= 0.4'}

  typed-array-byte-offset@1.0.2:
    resolution: {integrity: sha512-Ous0vodHa56FviZucS2E63zkgtgrACj7omjwd/8lTEMEPFFyjfixMZ1ZXenpgCFBBt4EC1J2XsyVS2gkG0eTFA==}
    engines: {node: '>= 0.4'}

  typed-array-length@1.0.6:
    resolution: {integrity: sha512-/OxDN6OtAk5KBpGb28T+HZc2M+ADtvRxXrKKbUwtsLgdoxgX13hyy7ek6bFRl5+aBs2yZzB0c4CnQfAtVypW/g==}
    engines: {node: '>= 0.4'}

  typescript@5.5.4:
    resolution: {integrity: sha512-Mtq29sKDAEYP7aljRgtPOpTvOfbwRWlS6dPRzwjdE+C0R4brX/GUyhHSecbHMFLNBLcJIPt9nl9yG5TZ1weH+Q==}
    engines: {node: '>=14.17'}
    hasBin: true

  typescript@5.8.2:
    resolution: {integrity: sha512-aJn6wq13/afZp/jT9QZmwEjDqqvSGp1VT5GVg+f/t6/oVyrgXM6BY1h9BRh/O5p3PlUPAe+WuiEZOmb/49RqoQ==}
    engines: {node: '>=14.17'}
    hasBin: true

  ufo@1.5.4:
    resolution: {integrity: sha512-UsUk3byDzKd04EyoZ7U4DOlxQaD14JUKQl6/P7wiX4FNvUfm3XL246n9W5AmqwW5RSFJ27NAuM0iLscAOYUiGQ==}

  uglify-js@3.19.3:
    resolution: {integrity: sha512-v3Xu+yuwBXisp6QYTcH4UbH+xYJXqnq2m/LtQVWKWzYc1iehYnLixoQDN9FH6/j9/oybfd6W9Ghwkl8+UMKTKQ==}
    engines: {node: '>=0.8.0'}
    hasBin: true

  unbox-primitive@1.0.2:
    resolution: {integrity: sha512-61pPlCD9h51VoreyJ0BReideM3MDKMKnh6+V9L08331ipq6Q8OFXZYiqP6n/tbHx4s5I9uRhcye6BrbkizkBDw==}

  undici-types@6.21.0:
    resolution: {integrity: sha512-iwDZqg0QAGrg9Rav5H4n0M64c3mkR59cJ6wQp+7C4nI0gsmExaedaYLNO44eT4AtBBwjbTiGPMlt2Md0T9H9JQ==}

  undici@5.28.5:
    resolution: {integrity: sha512-zICwjrDrcrUE0pyyJc1I2QzBkLM8FINsgOrt6WjA+BgajVq9Nxu2PbFFXUrAggLfDXlZGZBVZYw7WNV5KiBiBA==}
    engines: {node: '>=14.0'}

  unenv@2.0.0-rc.15:
    resolution: {integrity: sha512-J/rEIZU8w6FOfLNz/hNKsnY+fFHWnu9MH4yRbSZF3xbbGHovcetXPs7sD+9p8L6CeNC//I9bhRYAOsBt2u7/OA==}

  unicorn-magic@0.3.0:
    resolution: {integrity: sha512-+QBBXBCvifc56fsbuxZQ6Sic3wqqc3WWaqxs58gvJrcOuN83HGTCwz3oS5phzU9LthRNE9VrJCFCLUgHeeFnfA==}
    engines: {node: '>=18'}

  universalify@0.1.2:
    resolution: {integrity: sha512-rBJeI5CXAlmy1pV+617WB9J63U6XcazHHF2f2dbJix4XzpUF0RS3Zbj0FGIOCAva5P/d/GBOYaACQ1w+0azUkg==}
    engines: {node: '>= 4.0.0'}

  universalify@2.0.1:
    resolution: {integrity: sha512-gptHNQghINnc/vTGIk0SOFGFNXw7JVrlRUtConJRlvaw6DuX0wO5Jeko9sWrMBhh+PsYAZ7oXAiOnf/UKogyiw==}
    engines: {node: '>= 10.0.0'}

  unpipe@1.0.0:
    resolution: {integrity: sha512-pjy2bYhSsufwWlKwPc+l3cN7+wuJlK6uz0YdJEOlQDbl6jo/YlPi4mb8agUkVC8BF7V8NuzeyPNqRksA3hztKQ==}
    engines: {node: '>= 0.8'}

  unrs-resolver@1.7.2:
    resolution: {integrity: sha512-BBKpaylOW8KbHsu378Zky/dGh4ckT/4NW/0SHRABdqRLcQJ2dAOjDo9g97p04sWflm0kqPqpUatxReNV/dqI5A==}

  update-check@1.5.4:
    resolution: {integrity: sha512-5YHsflzHP4t1G+8WGPlvKbJEbAJGCgw+Em+dGR1KmBUbr1J36SJBqlHLjR7oob7sco5hWHGQVcr9B2poIVDDTQ==}

  upper-case-first@1.1.2:
    resolution: {integrity: sha512-wINKYvI3Db8dtjikdAqoBbZoP6Q+PZUyfMR7pmwHzjC2quzSkUq5DmPrTtPEqHaz8AGtmsB4TqwapMTM1QAQOQ==}

  upper-case@1.1.3:
    resolution: {integrity: sha512-WRbjgmYzgXkCV7zNVpy5YgrHgbBv126rMALQQMrmzOVC4GM2waQ9x7xtm8VU+1yF2kWyPzI9zbZ48n4vSxwfSA==}

  uri-js@4.4.1:
    resolution: {integrity: sha512-7rKUyy33Q1yc98pQ1DAmLtwX109F7TIfWlW1Ydo8Wl1ii1SeHieeh0HHfPeL2fMXK6z0s8ecKs9frCuLJvndBg==}

  urlpattern-polyfill@10.1.0:
    resolution: {integrity: sha512-IGjKp/o0NL3Bso1PymYURCJxMPNAf/ILOpendP9f5B6e1rTJgdgiOvgfoT8VxCAdY+Wisb9uhGaJJf3yZ2V9nw==}

  use-sync-external-store@1.5.0:
    resolution: {integrity: sha512-Rb46I4cGGVBmjamjphe8L/UnvJD+uPPtTkNvX5mZgqdbavhI4EbgIWJiIHXJ8bc/i9EQGPRh4DwEURJ552Do0A==}
    peerDependencies:
      react: ^16.8.0 || ^17.0.0 || ^18.0.0 || ^19.0.0

  util-deprecate@1.0.2:
    resolution: {integrity: sha512-EPD5q1uXyFxJpCrLnCc1nHnq3gOa6DZBocAIiI2TaSCA7VCJ1UJDMagCzIkXNsUYfD1daK//LTEQ8xiIbrHtcw==}

  v8-compile-cache-lib@3.0.1:
    resolution: {integrity: sha512-wa7YjyUGfNZngI/vtK0UHAN+lgDCxBPCylVXGp0zu59Fz5aiGtNXaq3DhIov063MorB+VfufLh3JlF2KdTK3xg==}

  validate-npm-package-name@5.0.1:
    resolution: {integrity: sha512-OljLrQ9SQdOUqTaQxqL5dEfZWrXExyyWsozYlAWFawPVNuD83igl7uJD2RTkNMbniIYgt8l81eCJGIdQF7avLQ==}
    engines: {node: ^14.17.0 || ^16.13.0 || >=18.0.0}

  validate-npm-package-name@6.0.0:
    resolution: {integrity: sha512-d7KLgL1LD3U3fgnvWEY1cQXoO/q6EQ1BSz48Sa149V/5zVTAbgmZIpyI8TRi6U9/JNyeYLlTKsEMPtLC27RFUg==}
    engines: {node: ^18.17.0 || >=20.5.0}

  vary@1.1.2:
    resolution: {integrity: sha512-BNGbWLfd0eUPabhkXUVm0j8uuvREyTh5ovRa/dyow/BqAbZJyC+5fU+IzQOzmAKzYqYRAISoRhdQr3eIZ/PXqg==}
    engines: {node: '>= 0.8'}

  vite-node@3.1.3:
    resolution: {integrity: sha512-uHV4plJ2IxCl4u1up1FQRrqclylKAogbtBfOTwcuJ28xFi+89PZ57BRh+naIRvH70HPwxy5QHYzg1OrEaC7AbA==}
    engines: {node: ^18.0.0 || ^20.0.0 || >=22.0.0}
    hasBin: true

  vite@6.3.4:
    resolution: {integrity: sha512-BiReIiMS2fyFqbqNT/Qqt4CVITDU9M9vE+DKcVAsB+ZV0wvTKd+3hMbkpxz1b+NmEDMegpVbisKiAZOnvO92Sw==}
    engines: {node: ^18.0.0 || ^20.0.0 || >=22.0.0}
    hasBin: true
    peerDependencies:
      '@types/node': ^18.0.0 || ^20.0.0 || >=22.0.0
      jiti: '>=1.21.0'
      less: '*'
      lightningcss: ^1.21.0
      sass: '*'
      sass-embedded: '*'
      stylus: '*'
      sugarss: '*'
      terser: ^5.16.0
      tsx: ^4.8.1
      yaml: ^2.4.2
    peerDependenciesMeta:
      '@types/node':
        optional: true
      jiti:
        optional: true
      less:
        optional: true
      lightningcss:
        optional: true
      sass:
        optional: true
      sass-embedded:
        optional: true
      stylus:
        optional: true
      sugarss:
        optional: true
      terser:
        optional: true
      tsx:
        optional: true
      yaml:
        optional: true

  vitest@3.1.3:
    resolution: {integrity: sha512-188iM4hAHQ0km23TN/adso1q5hhwKqUpv+Sd6p5sOuh6FhQnRNW3IsiIpvxqahtBabsJ2SLZgmGSpcYK4wQYJw==}
    engines: {node: ^18.0.0 || ^20.0.0 || >=22.0.0}
    hasBin: true
    peerDependencies:
      '@edge-runtime/vm': '*'
      '@types/debug': ^4.1.12
      '@types/node': ^18.0.0 || ^20.0.0 || >=22.0.0
      '@vitest/browser': 3.1.3
      '@vitest/ui': 3.1.3
      happy-dom: '*'
      jsdom: '*'
    peerDependenciesMeta:
      '@edge-runtime/vm':
        optional: true
      '@types/debug':
        optional: true
      '@types/node':
        optional: true
      '@vitest/browser':
        optional: true
      '@vitest/ui':
        optional: true
      happy-dom:
        optional: true
      jsdom:
        optional: true

  wcwidth@1.0.1:
    resolution: {integrity: sha512-XHPEwS0q6TaxcvG85+8EYkbiCux2XtWG2mkc47Ng2A77BQu9+DqIOJldST4HgPkuea7dvKSj5VgX3P1d4rW8Tg==}

  which-boxed-primitive@1.0.2:
    resolution: {integrity: sha512-bwZdv0AKLpplFY2KZRX6TvyuN7ojjr7lwkg6ml0roIy9YeuSr7JS372qlNW18UQYzgYK9ziGcerWqZOmEn9VNg==}

  which-typed-array@1.1.15:
    resolution: {integrity: sha512-oV0jmFtUky6CXfkqehVvBP/LSWJ2sy4vWMioiENyJLePrBO/yKyV9OyJySfAKosh+RYkIl5zJCNZ8/4JncrpdA==}
    engines: {node: '>= 0.4'}

  which@2.0.2:
    resolution: {integrity: sha512-BLI3Tl1TW3Pvl70l3yq3Y64i+awpwXqsGBYWkkqMtnbXgrMD+yj7rhW0kuEDxzJaYXGjEW5ogapKNMEKNMjibA==}
    engines: {node: '>= 8'}
    hasBin: true

  which@5.0.0:
    resolution: {integrity: sha512-JEdGzHwwkrbWoGOlIHqQ5gtprKGOenpDHpxE9zVR1bWbOtYRyPPHMe9FaP6x61CmNaTThSkb0DAJte5jD+DmzQ==}
    engines: {node: ^18.17.0 || >=20.5.0}
    hasBin: true

  why-is-node-running@2.3.0:
    resolution: {integrity: sha512-hUrmaWBdVDcxvYqnyh09zunKzROWjbZTiNy8dBEjkS7ehEDQibXJ7XvlmtbwuTclUiIyN+CyXQD4Vmko8fNm8w==}
    engines: {node: '>=8'}
    hasBin: true

  wordwrap@1.0.0:
    resolution: {integrity: sha512-gvVzJFlPycKc5dZN4yPkP8w7Dc37BtP1yczEneOb4uq34pXZcvrtRTmWV8W+Ume+XCxKgbjM+nevkyFPMybd4Q==}

  workerd@1.20250428.0:
    resolution: {integrity: sha512-JJNWkHkwPQKQdvtM9UORijgYdcdJsihA4SfYjwh02IUQsdMyZ9jizV1sX9yWi9B9ptlohTW8UNHJEATuphGgdg==}
    engines: {node: '>=16'}
    hasBin: true

  workerd@1.20250507.0:
    resolution: {integrity: sha512-OXaGjEh5THT9iblwWIyPrYBoaPe/d4zN03Go7/w8CmS8sma7//O9hjbk43sboWkc89taGPmU0/LNyZUUiUlHeQ==}
    engines: {node: '>=16'}
    hasBin: true

  workers-ai-provider@0.4.1:
    resolution: {integrity: sha512-MnwDbdWrsuUJYJjMyPYpoGHVZe/gy9Z3GPtDx9OCysOhdkQfuc/0pBFKo62CL4+swbVunO518g2EsgAgELd2GQ==}

  workers-tagged-logger@0.10.0:
    resolution: {integrity: sha512-vnNApLMrE9bhPpt6/8Nw7VdoVa7IXOVBhXXwriMwX+/laXq4GLOz5ywYM0bUZRuWEFGJHjuq5sEvqwwNIQg33w==}

  wrangler@4.14.3:
    resolution: {integrity: sha512-gY2n3cC8yb8VyaM0aY9fXX5AIah+VkGefmAHltUBgVpJaM4QXun6O85BydtTEljLL67JTyFyBDn/UPyg2WhESQ==}
    engines: {node: '>=18.0.0'}
    hasBin: true
    peerDependencies:
      '@cloudflare/workers-types': ^4.20250507.0
    peerDependenciesMeta:
      '@cloudflare/workers-types':
        optional: true

  wrap-ansi@6.2.0:
    resolution: {integrity: sha512-r6lPcBGxZXlIcymEu7InxDMhdW0KDxpLgoFLcguasxCaJ/SOIZwINatK9KY/tf+ZrlywOKU0UDj3ATXUBfxJXA==}
    engines: {node: '>=8'}

  wrappy@1.0.2:
    resolution: {integrity: sha512-l4Sp/DRseor9wL6EvV2+TuQn63dMkPjZ/sp9XkghTEbV9KlPS1xUsZ3u7/IQO4wxtcFB4bgpQPRcR3QCvezPcQ==}

  ws@8.18.0:
    resolution: {integrity: sha512-8VbfWfHLbbwu3+N6OKsOMpBdT4kXPDDB9cJk2bJ6mh9ucxdlnNvH1e+roYkKmN9Nxw2yjz7VzeO9oOz2zJ04Pw==}
    engines: {node: '>=10.0.0'}
    peerDependencies:
      bufferutil: ^4.0.1
      utf-8-validate: '>=5.0.2'
    peerDependenciesMeta:
      bufferutil:
        optional: true
      utf-8-validate:
        optional: true

  yaml@2.7.1:
    resolution: {integrity: sha512-10ULxpnOCQXxJvBgxsn9ptjq6uviG/htZKk9veJGhlqn3w/DxQ631zFF+nlQXLwmImeS5amR2dl2U8sg6U9jsQ==}
    engines: {node: '>= 14'}
    hasBin: true

  yn@3.1.1:
    resolution: {integrity: sha512-Ux4ygGWsu2c7isFWe8Yu1YluJmqVhxqK2cLXNQA5AcC3QfbGNpM7fu0Y8b/z16pXLnFxZYvWhd3fhBY9DLmC6Q==}
    engines: {node: '>=6'}

  yocto-queue@0.1.0:
    resolution: {integrity: sha512-rVksvsnNCdJ/ohGc6xgPwyN8eheCxsiLM8mxuE/t/mOVqJewPuO1miLpTHQiRgTKCLexL4MeAFVagts7HmNZ2Q==}
    engines: {node: '>=10'}

  youch@3.3.4:
    resolution: {integrity: sha512-UeVBXie8cA35DS6+nBkls68xaBBXCye0CNznrhszZjTbRVnJKQuNsyLKBTTL4ln1o1rh2PKtv35twV7irj5SEg==}

  zod-to-json-schema@3.24.5:
    resolution: {integrity: sha512-/AuWwMP+YqiPbsJx5D6TfgRTc4kTLjsh5SOcd4bLsfUg2RcEXrFMJl1DGgdHy2aCfsIA/cr/1JM0xcB2GZji8g==}
    peerDependencies:
      zod: ^3.24.1

  zod@3.22.3:
    resolution: {integrity: sha512-EjIevzuJRiRPbVH4mGc8nApb/lVLKVpmUhAaR5R5doKGfAnGJ6Gr3CViAVjP+4FWSxCsybeWQdcgCtbX+7oZug==}

  zod@3.24.4:
    resolution: {integrity: sha512-OdqJE9UDRPwWsrHjLN2F8bPxvwJBK22EHLWtanu0LSYr5YqzsaaW3RMgmjwr8Rypg5k+meEJdSPXJZXE/yqOMg==}

  zx@8.5.3:
    resolution: {integrity: sha512-TsGLAt8Ngr4wDXLZmN9BT+6FWVLFbqdQ0qpXkV3tIfH7F+MgN/WUeSY7W4nNqAntjWunmnRaznpyxtJRPhCbUQ==}
    engines: {node: '>= 12.17.0'}
    hasBin: true

snapshots:

  '@aashutoshrathi/word-wrap@1.2.6': {}

  '@ai-sdk/provider-utils@2.2.8(zod@3.24.4)':
    dependencies:
      '@ai-sdk/provider': 1.1.3
      nanoid: 3.3.8
      secure-json-parse: 2.7.0
      zod: 3.24.4

  '@ai-sdk/provider@1.1.3':
    dependencies:
      json-schema: 0.4.0

  '@ai-sdk/react@1.2.12(react@19.1.0)(zod@3.24.4)':
    dependencies:
      '@ai-sdk/provider-utils': 2.2.8(zod@3.24.4)
      '@ai-sdk/ui-utils': 1.2.11(zod@3.24.4)
      react: 19.1.0
      swr: 2.3.3(react@19.1.0)
      throttleit: 2.1.0
    optionalDependencies:
      zod: 3.24.4

  '@ai-sdk/ui-utils@1.2.11(zod@3.24.4)':
    dependencies:
      '@ai-sdk/provider': 1.1.3
      '@ai-sdk/provider-utils': 2.2.8(zod@3.24.4)
      zod: 3.24.4
      zod-to-json-schema: 3.24.5(zod@3.24.4)

  '@babel/code-frame@7.26.2':
    dependencies:
      '@babel/helper-validator-identifier': 7.25.9
      js-tokens: 4.0.0
      picocolors: 1.1.1

  '@babel/generator@7.26.10':
    dependencies:
      '@babel/parser': 7.26.10
      '@babel/types': 7.26.10
      '@jridgewell/gen-mapping': 0.3.8
      '@jridgewell/trace-mapping': 0.3.25
      jsesc: 3.1.0

  '@babel/helper-string-parser@7.25.9': {}

  '@babel/helper-validator-identifier@7.25.9': {}

  '@babel/parser@7.26.10':
    dependencies:
      '@babel/types': 7.26.10

  '@babel/runtime-corejs3@7.26.10':
    dependencies:
      core-js-pure: 3.41.0
      regenerator-runtime: 0.14.1

  '@babel/runtime@7.26.10':
    dependencies:
      regenerator-runtime: 0.14.1

  '@babel/template@7.26.9':
    dependencies:
      '@babel/code-frame': 7.26.2
      '@babel/parser': 7.26.10
      '@babel/types': 7.26.10

  '@babel/traverse@7.26.10':
    dependencies:
      '@babel/code-frame': 7.26.2
      '@babel/generator': 7.26.10
      '@babel/parser': 7.26.10
      '@babel/template': 7.26.9
      '@babel/types': 7.26.10
      debug: 4.4.0
      globals: 11.12.0
    transitivePeerDependencies:
      - supports-color

  '@babel/types@7.26.10':
    dependencies:
      '@babel/helper-string-parser': 7.25.9
      '@babel/helper-validator-identifier': 7.25.9

  '@changesets/apply-release-plan@7.0.12':
    dependencies:
      '@changesets/config': 3.1.1
      '@changesets/get-version-range-type': 0.4.0
      '@changesets/git': 3.0.4
      '@changesets/should-skip-package': 0.1.2
      '@changesets/types': 6.1.0
      '@manypkg/get-packages': 1.1.3
      detect-indent: 6.1.0
      fs-extra: 7.0.1
      lodash.startcase: 4.4.0
      outdent: 0.5.0
      prettier: 2.8.8
      resolve-from: 5.0.0
      semver: 7.7.1

  '@changesets/assemble-release-plan@6.0.7':
    dependencies:
      '@changesets/errors': 0.2.0
      '@changesets/get-dependents-graph': 2.1.3
      '@changesets/should-skip-package': 0.1.2
      '@changesets/types': 6.1.0
      '@manypkg/get-packages': 1.1.3
      semver: 7.7.1

  '@changesets/changelog-git@0.2.1':
    dependencies:
      '@changesets/types': 6.1.0

  '@changesets/cli@2.29.3':
    dependencies:
      '@changesets/apply-release-plan': 7.0.12
      '@changesets/assemble-release-plan': 6.0.7
      '@changesets/changelog-git': 0.2.1
      '@changesets/config': 3.1.1
      '@changesets/errors': 0.2.0
      '@changesets/get-dependents-graph': 2.1.3
      '@changesets/get-release-plan': 4.0.11
      '@changesets/git': 3.0.4
      '@changesets/logger': 0.1.1
      '@changesets/pre': 2.0.2
      '@changesets/read': 0.6.5
      '@changesets/should-skip-package': 0.1.2
      '@changesets/types': 6.1.0
      '@changesets/write': 0.4.0
      '@manypkg/get-packages': 1.1.3
      ansi-colors: 4.1.3
      ci-info: 3.9.0
      enquirer: 2.4.1
      external-editor: 3.1.0
      fs-extra: 7.0.1
      mri: 1.2.0
      p-limit: 2.3.0
      package-manager-detector: 0.2.11
      picocolors: 1.1.1
      resolve-from: 5.0.0
      semver: 7.7.1
      spawndamnit: 3.0.1
      term-size: 2.2.1

  '@changesets/config@3.1.1':
    dependencies:
      '@changesets/errors': 0.2.0
      '@changesets/get-dependents-graph': 2.1.3
      '@changesets/logger': 0.1.1
      '@changesets/types': 6.1.0
      '@manypkg/get-packages': 1.1.3
      fs-extra: 7.0.1
      micromatch: 4.0.8

  '@changesets/errors@0.2.0':
    dependencies:
      extendable-error: 0.1.7

  '@changesets/get-dependents-graph@2.1.3':
    dependencies:
      '@changesets/types': 6.1.0
      '@manypkg/get-packages': 1.1.3
      picocolors: 1.1.1
      semver: 7.7.1

  '@changesets/get-release-plan@4.0.11':
    dependencies:
      '@changesets/assemble-release-plan': 6.0.7
      '@changesets/config': 3.1.1
      '@changesets/pre': 2.0.2
      '@changesets/read': 0.6.5
      '@changesets/types': 6.1.0
      '@manypkg/get-packages': 1.1.3

  '@changesets/get-version-range-type@0.4.0': {}

  '@changesets/git@3.0.4':
    dependencies:
      '@changesets/errors': 0.2.0
      '@manypkg/get-packages': 1.1.3
      is-subdir: 1.2.0
      micromatch: 4.0.8
      spawndamnit: 3.0.1

  '@changesets/logger@0.1.1':
    dependencies:
      picocolors: 1.1.1

  '@changesets/parse@0.4.1':
    dependencies:
      '@changesets/types': 6.1.0
      js-yaml: 3.14.1

  '@changesets/pre@2.0.2':
    dependencies:
      '@changesets/errors': 0.2.0
      '@changesets/types': 6.1.0
      '@manypkg/get-packages': 1.1.3
      fs-extra: 7.0.1

  '@changesets/read@0.6.5':
    dependencies:
      '@changesets/git': 3.0.4
      '@changesets/logger': 0.1.1
      '@changesets/parse': 0.4.1
      '@changesets/types': 6.1.0
      fs-extra: 7.0.1
      p-filter: 2.1.0
      picocolors: 1.1.1

  '@changesets/should-skip-package@0.1.2':
    dependencies:
      '@changesets/types': 6.1.0
      '@manypkg/get-packages': 1.1.3

  '@changesets/types@4.1.0': {}

  '@changesets/types@6.1.0': {}

  '@changesets/write@0.4.0':
    dependencies:
      '@changesets/types': 6.1.0
      fs-extra: 7.0.1
      human-id: 4.1.1
      prettier: 2.8.8

  '@cloudflare/kv-asset-handler@0.4.0':
    dependencies:
      mime: 3.0.0

  '@cloudflare/unenv-preset@2.3.1(unenv@2.0.0-rc.15)(workerd@1.20250507.0)':
    dependencies:
      unenv: 2.0.0-rc.15
    optionalDependencies:
      workerd: 1.20250507.0

  '@cloudflare/vite-plugin@1.1.0(rollup@4.35.0)(vite@6.3.4(@types/node@22.15.16)(lightningcss@1.29.2)(tsx@4.19.4)(yaml@2.7.1))(workerd@1.20250507.0)(wrangler@4.14.3(@cloudflare/workers-types@4.20250508.0))':
    dependencies:
      '@cloudflare/unenv-preset': 2.3.1(unenv@2.0.0-rc.15)(workerd@1.20250507.0)
      '@hattip/adapter-node': 0.0.49
      '@rollup/plugin-replace': 6.0.2(rollup@4.35.0)
      get-port: 7.1.0
      miniflare: 4.20250428.1
      picocolors: 1.1.1
      tinyglobby: 0.2.13
      unenv: 2.0.0-rc.15
      vite: 6.3.4(@types/node@22.15.16)(lightningcss@1.29.2)(tsx@4.19.4)(yaml@2.7.1)
      wrangler: 4.14.3(@cloudflare/workers-types@4.20250508.0)
      ws: 8.18.0
    transitivePeerDependencies:
      - bufferutil
      - rollup
      - utf-8-validate
      - workerd

  '@cloudflare/vitest-pool-workers@0.8.26(@cloudflare/workers-types@4.20250508.0)(@vitest/runner@3.1.3)(@vitest/snapshot@3.1.3)(vitest@3.1.3(@types/node@22.15.16)(lightningcss@1.29.2)(tsx@4.19.4)(yaml@2.7.1))':
    dependencies:
      '@vitest/runner': 3.1.3
      '@vitest/snapshot': 3.1.3
      birpc: 0.2.14
      cjs-module-lexer: 1.3.1
      devalue: 4.3.3
      miniflare: 4.20250507.0
      semver: 7.7.1
      vitest: 3.1.3(@types/node@22.15.16)(lightningcss@1.29.2)(tsx@4.19.4)(yaml@2.7.1)
      wrangler: 4.14.3(@cloudflare/workers-types@4.20250508.0)
      zod: 3.24.4
    transitivePeerDependencies:
      - '@cloudflare/workers-types'
      - bufferutil
      - utf-8-validate

  '@cloudflare/workerd-darwin-64@1.20250428.0':
    optional: true

  '@cloudflare/workerd-darwin-64@1.20250507.0':
    optional: true

  '@cloudflare/workerd-darwin-arm64@1.20250428.0':
    optional: true

  '@cloudflare/workerd-darwin-arm64@1.20250507.0':
    optional: true

  '@cloudflare/workerd-linux-64@1.20250428.0':
    optional: true

  '@cloudflare/workerd-linux-64@1.20250507.0':
    optional: true

  '@cloudflare/workerd-linux-arm64@1.20250428.0':
    optional: true

  '@cloudflare/workerd-linux-arm64@1.20250507.0':
    optional: true

  '@cloudflare/workerd-windows-64@1.20250428.0':
    optional: true

  '@cloudflare/workerd-windows-64@1.20250507.0':
    optional: true

  '@cloudflare/workers-types@4.20250508.0': {}

  '@colors/colors@1.5.0':
    optional: true

  '@commander-js/extra-typings@13.1.0(commander@13.1.0)':
    dependencies:
      commander: 13.1.0

  '@cspotcode/source-map-support@0.8.1':
    dependencies:
      '@jridgewell/trace-mapping': 0.3.9

  '@emnapi/core@1.4.3':
    dependencies:
      '@emnapi/wasi-threads': 1.0.2
      tslib: 2.8.1
    optional: true

  '@emnapi/runtime@1.4.3':
    dependencies:
      tslib: 2.8.1
    optional: true

  '@emnapi/wasi-threads@1.0.2':
    dependencies:
      tslib: 2.8.1
    optional: true

  '@esbuild/aix-ppc64@0.25.4':
    optional: true

  '@esbuild/android-arm64@0.25.4':
    optional: true

  '@esbuild/android-arm@0.25.4':
    optional: true

  '@esbuild/android-x64@0.25.4':
    optional: true

  '@esbuild/darwin-arm64@0.25.4':
    optional: true

  '@esbuild/darwin-x64@0.25.4':
    optional: true

  '@esbuild/freebsd-arm64@0.25.4':
    optional: true

  '@esbuild/freebsd-x64@0.25.4':
    optional: true

  '@esbuild/linux-arm64@0.25.4':
    optional: true

  '@esbuild/linux-arm@0.25.4':
    optional: true

  '@esbuild/linux-ia32@0.25.4':
    optional: true

  '@esbuild/linux-loong64@0.25.4':
    optional: true

  '@esbuild/linux-mips64el@0.25.4':
    optional: true

  '@esbuild/linux-ppc64@0.25.4':
    optional: true

  '@esbuild/linux-riscv64@0.25.4':
    optional: true

  '@esbuild/linux-s390x@0.25.4':
    optional: true

  '@esbuild/linux-x64@0.25.4':
    optional: true

  '@esbuild/netbsd-arm64@0.25.4':
    optional: true

  '@esbuild/netbsd-x64@0.25.4':
    optional: true

  '@esbuild/openbsd-arm64@0.25.4':
    optional: true

  '@esbuild/openbsd-x64@0.25.4':
    optional: true

  '@esbuild/sunos-x64@0.25.4':
    optional: true

  '@esbuild/win32-arm64@0.25.4':
    optional: true

  '@esbuild/win32-ia32@0.25.4':
    optional: true

  '@esbuild/win32-x64@0.25.4':
    optional: true

  '@eslint-community/eslint-utils@4.4.0(eslint@8.57.0)':
    dependencies:
      eslint: 8.57.0
      eslint-visitor-keys: 3.4.3

  '@eslint-community/regexpp@4.11.0': {}

  '@eslint/eslintrc@2.1.4':
    dependencies:
      ajv: 6.12.6
      debug: 4.4.0
      espree: 9.6.1
      globals: 13.24.0
      ignore: 5.3.2
      import-fresh: 3.3.0
      js-yaml: 4.1.0
      minimatch: 3.1.2
      strip-json-comments: 3.1.1
    transitivePeerDependencies:
      - supports-color

  '@eslint/js@8.57.0': {}

  '@fastify/busboy@2.1.1': {}

  '@hattip/adapter-node@0.0.49':
    dependencies:
      '@hattip/core': 0.0.49
      '@hattip/polyfills': 0.0.49
      '@hattip/walk': 0.0.49

  '@hattip/core@0.0.49': {}

  '@hattip/headers@0.0.49':
    dependencies:
      '@hattip/core': 0.0.49

  '@hattip/polyfills@0.0.49':
    dependencies:
      '@hattip/core': 0.0.49
      '@whatwg-node/fetch': 0.9.23
      node-fetch-native: 1.6.6

  '@hattip/walk@0.0.49':
    dependencies:
      '@hattip/headers': 0.0.49
      cac: 6.7.14
      mime-types: 2.1.35

  '@hono/node-server@1.14.1(hono@4.7.8)':
    dependencies:
      hono: 4.7.8

  '@hono/standard-validator@0.1.2(@standard-schema/spec@1.0.0)(hono@4.7.8)':
    dependencies:
      '@standard-schema/spec': 1.0.0
      hono: 4.7.8

  '@hono/zod-validator@0.5.0(hono@4.7.8)(zod@4.0.0-beta.20250430T185432)':
    dependencies:
      hono: 4.7.8
      zod: 4.0.0-beta.20250430T185432

  '@humanwhocodes/config-array@0.11.14':
    dependencies:
      '@humanwhocodes/object-schema': 2.0.2
      debug: 4.4.0
      minimatch: 3.1.2
    transitivePeerDependencies:
      - supports-color

  '@humanwhocodes/module-importer@1.0.1': {}

  '@humanwhocodes/object-schema@2.0.2': {}

  '@ianvs/prettier-plugin-sort-imports@4.4.1(prettier@3.5.3)':
    dependencies:
      '@babel/generator': 7.26.10
      '@babel/parser': 7.26.10
      '@babel/traverse': 7.26.10
      '@babel/types': 7.26.10
      prettier: 3.5.3
      semver: 7.7.1
    transitivePeerDependencies:
      - supports-color

  '@img/sharp-darwin-arm64@0.33.5':
    optionalDependencies:
      '@img/sharp-libvips-darwin-arm64': 1.0.4
    optional: true

  '@img/sharp-darwin-x64@0.33.5':
    optionalDependencies:
      '@img/sharp-libvips-darwin-x64': 1.0.4
    optional: true

  '@img/sharp-libvips-darwin-arm64@1.0.4':
    optional: true

  '@img/sharp-libvips-darwin-x64@1.0.4':
    optional: true

  '@img/sharp-libvips-linux-arm64@1.0.4':
    optional: true

  '@img/sharp-libvips-linux-arm@1.0.5':
    optional: true

  '@img/sharp-libvips-linux-s390x@1.0.4':
    optional: true

  '@img/sharp-libvips-linux-x64@1.0.4':
    optional: true

  '@img/sharp-libvips-linuxmusl-arm64@1.0.4':
    optional: true

  '@img/sharp-libvips-linuxmusl-x64@1.0.4':
    optional: true

  '@img/sharp-linux-arm64@0.33.5':
    optionalDependencies:
      '@img/sharp-libvips-linux-arm64': 1.0.4
    optional: true

  '@img/sharp-linux-arm@0.33.5':
    optionalDependencies:
      '@img/sharp-libvips-linux-arm': 1.0.5
    optional: true

  '@img/sharp-linux-s390x@0.33.5':
    optionalDependencies:
      '@img/sharp-libvips-linux-s390x': 1.0.4
    optional: true

  '@img/sharp-linux-x64@0.33.5':
    optionalDependencies:
      '@img/sharp-libvips-linux-x64': 1.0.4
    optional: true

  '@img/sharp-linuxmusl-arm64@0.33.5':
    optionalDependencies:
      '@img/sharp-libvips-linuxmusl-arm64': 1.0.4
    optional: true

  '@img/sharp-linuxmusl-x64@0.33.5':
    optionalDependencies:
      '@img/sharp-libvips-linuxmusl-x64': 1.0.4
    optional: true

  '@img/sharp-wasm32@0.33.5':
    dependencies:
      '@emnapi/runtime': 1.4.3
    optional: true

  '@img/sharp-win32-ia32@0.33.5':
    optional: true

  '@img/sharp-win32-x64@0.33.5':
    optional: true

  '@jahands/cli-tools@0.10.0(@commander-js/extra-typings@13.1.0(commander@13.1.0))(commander@13.1.0)(typescript@5.8.2)(zod@3.24.4)(zx@8.5.3)':
    dependencies:
      '@commander-js/extra-typings': 13.1.0(commander@13.1.0)
      commander: 13.1.0
      typescript: 5.8.2
      zod: 3.24.4
      zx: 8.5.3

  '@jridgewell/gen-mapping@0.3.8':
    dependencies:
      '@jridgewell/set-array': 1.2.1
      '@jridgewell/sourcemap-codec': 1.5.0
      '@jridgewell/trace-mapping': 0.3.25

  '@jridgewell/resolve-uri@3.1.2': {}

  '@jridgewell/set-array@1.2.1': {}

  '@jridgewell/sourcemap-codec@1.5.0': {}

  '@jridgewell/trace-mapping@0.3.25':
    dependencies:
      '@jridgewell/resolve-uri': 3.1.2
      '@jridgewell/sourcemap-codec': 1.5.0

  '@jridgewell/trace-mapping@0.3.9':
    dependencies:
      '@jridgewell/resolve-uri': 3.1.2
      '@jridgewell/sourcemap-codec': 1.5.0

  '@kamilkisiela/fast-url-parser@1.1.4': {}

  '@manypkg/find-root@1.1.0':
    dependencies:
      '@babel/runtime': 7.26.10
      '@types/node': 12.20.55
      find-up: 4.1.0
      fs-extra: 8.1.0

  '@manypkg/get-packages@1.1.3':
    dependencies:
      '@babel/runtime': 7.26.10
      '@changesets/types': 4.1.0
      '@manypkg/find-root': 1.1.0
      fs-extra: 8.1.0
      globby: 11.1.0
      read-yaml-file: 1.1.0

  '@modelcontextprotocol/sdk@1.11.2':
    dependencies:
      content-type: 1.0.5
      cors: 2.8.5
      cross-spawn: 7.0.6
      eventsource: 3.0.7
      express: 5.1.0
      express-rate-limit: 7.5.0(express@5.1.0)
      pkce-challenge: 5.0.0
      raw-body: 3.0.0
      zod: 3.24.4
      zod-to-json-schema: 3.24.5(zod@3.24.4)
    transitivePeerDependencies:
      - supports-color

  '@napi-rs/wasm-runtime@0.2.9':
    dependencies:
      '@emnapi/core': 1.4.3
      '@emnapi/runtime': 1.4.3
      '@tybys/wasm-util': 0.9.0
    optional: true

  '@nodelib/fs.scandir@2.1.5':
    dependencies:
      '@nodelib/fs.stat': 2.0.5
      run-parallel: 1.2.0

  '@nodelib/fs.stat@2.0.5': {}

  '@nodelib/fs.walk@1.2.8':
    dependencies:
      '@nodelib/fs.scandir': 2.1.5
      fastq: 1.17.1

  '@opentelemetry/api@1.9.0': {}

  '@pkgr/core@0.2.4': {}

  '@rollup/plugin-replace@6.0.2(rollup@4.35.0)':
    dependencies:
      '@rollup/pluginutils': 5.1.4(rollup@4.35.0)
      magic-string: 0.30.17
    optionalDependencies:
      rollup: 4.35.0

  '@rollup/pluginutils@5.1.4(rollup@4.35.0)':
    dependencies:
      '@types/estree': 1.0.6
      estree-walker: 2.0.2
      picomatch: 4.0.2
    optionalDependencies:
      rollup: 4.35.0

  '@rollup/rollup-android-arm-eabi@4.35.0':
    optional: true

  '@rollup/rollup-android-arm64@4.35.0':
    optional: true

  '@rollup/rollup-darwin-arm64@4.35.0':
    optional: true

  '@rollup/rollup-darwin-x64@4.35.0':
    optional: true

  '@rollup/rollup-freebsd-arm64@4.35.0':
    optional: true

  '@rollup/rollup-freebsd-x64@4.35.0':
    optional: true

  '@rollup/rollup-linux-arm-gnueabihf@4.35.0':
    optional: true

  '@rollup/rollup-linux-arm-musleabihf@4.35.0':
    optional: true

  '@rollup/rollup-linux-arm64-gnu@4.35.0':
    optional: true

  '@rollup/rollup-linux-arm64-musl@4.35.0':
    optional: true

  '@rollup/rollup-linux-loongarch64-gnu@4.35.0':
    optional: true

  '@rollup/rollup-linux-powerpc64le-gnu@4.35.0':
    optional: true

  '@rollup/rollup-linux-riscv64-gnu@4.35.0':
    optional: true

  '@rollup/rollup-linux-s390x-gnu@4.35.0':
    optional: true

  '@rollup/rollup-linux-x64-gnu@4.35.0':
    optional: true

  '@rollup/rollup-linux-x64-musl@4.35.0':
    optional: true

  '@rollup/rollup-win32-arm64-msvc@4.35.0':
    optional: true

  '@rollup/rollup-win32-ia32-msvc@4.35.0':
    optional: true

  '@rollup/rollup-win32-x64-msvc@4.35.0':
    optional: true

  '@rtsao/scc@1.1.0': {}

  '@sindresorhus/merge-streams@2.3.0': {}

  '@standard-schema/spec@1.0.0': {}

  '@tootallnate/quickjs-emscripten@0.23.0': {}

  '@tsconfig/node10@1.0.11': {}

  '@tsconfig/node12@1.0.11': {}

  '@tsconfig/node14@1.0.3': {}

  '@tsconfig/node16@1.0.4': {}

  '@turbo/gen@2.5.3(@types/node@22.15.16)(typescript@5.5.4)':
    dependencies:
      '@turbo/workspaces': 2.5.3
      commander: 10.0.1
      fs-extra: 10.1.0
      inquirer: 8.2.6
      minimatch: 9.0.5
      node-plop: 0.26.3
      picocolors: 1.0.1
      proxy-agent: 6.5.0
      ts-node: 10.9.2(@types/node@22.15.16)(typescript@5.5.4)
      update-check: 1.5.4
      validate-npm-package-name: 5.0.1
    transitivePeerDependencies:
      - '@swc/core'
      - '@swc/wasm'
      - '@types/node'
      - supports-color
      - typescript

  '@turbo/workspaces@2.5.3':
    dependencies:
      commander: 10.0.1
      execa: 5.1.1
      fast-glob: 3.3.3
      fs-extra: 10.1.0
      gradient-string: 2.0.2
      inquirer: 8.2.6
      js-yaml: 4.1.0
      ora: 4.1.1
      picocolors: 1.0.1
      semver: 7.6.2
      update-check: 1.5.4

  '@tybys/wasm-util@0.9.0':
    dependencies:
      tslib: 2.8.1
    optional: true

  '@types/diff-match-patch@1.0.36': {}

  '@types/eslint@8.56.10':
    dependencies:
      '@types/estree': 1.0.6
      '@types/json-schema': 7.0.15

  '@types/estree@1.0.6': {}

  '@types/glob@7.2.0':
    dependencies:
      '@types/minimatch': 5.1.2
      '@types/node': 22.15.16

  '@types/inquirer@6.5.0':
    dependencies:
      '@types/through': 0.0.33
      rxjs: 6.6.7

  '@types/json-schema@7.0.15': {}

  '@types/json5@0.0.29': {}

  '@types/minimatch@5.1.2': {}

  '@types/mock-fs@4.13.4':
    dependencies:
      '@types/node': 22.15.16

  '@types/node@12.20.55': {}

  '@types/node@22.15.16':
    dependencies:
      undici-types: 6.21.0

  '@types/through@0.0.33':
    dependencies:
      '@types/node': 22.15.16

  '@types/tinycolor2@1.4.6': {}

  '@typescript-eslint/eslint-plugin@7.18.0(@typescript-eslint/parser@7.18.0(eslint@8.57.0)(typescript@5.5.4))(eslint@8.57.0)(typescript@5.5.4)':
    dependencies:
      '@eslint-community/regexpp': 4.11.0
      '@typescript-eslint/parser': 7.18.0(eslint@8.57.0)(typescript@5.5.4)
      '@typescript-eslint/scope-manager': 7.18.0
      '@typescript-eslint/type-utils': 7.18.0(eslint@8.57.0)(typescript@5.5.4)
      '@typescript-eslint/utils': 7.18.0(eslint@8.57.0)(typescript@5.5.4)
      '@typescript-eslint/visitor-keys': 7.18.0
      eslint: 8.57.0
      graphemer: 1.4.0
      ignore: 5.3.1
      natural-compare: 1.4.0
      ts-api-utils: 1.3.0(typescript@5.5.4)
    optionalDependencies:
      typescript: 5.5.4
    transitivePeerDependencies:
      - supports-color

  '@typescript-eslint/parser@7.18.0(eslint@8.57.0)(typescript@5.5.4)':
    dependencies:
      '@typescript-eslint/scope-manager': 7.18.0
      '@typescript-eslint/types': 7.18.0
      '@typescript-eslint/typescript-estree': 7.18.0(typescript@5.5.4)
      '@typescript-eslint/visitor-keys': 7.18.0
      debug: 4.3.5
      eslint: 8.57.0
    optionalDependencies:
      typescript: 5.5.4
    transitivePeerDependencies:
      - supports-color

  '@typescript-eslint/scope-manager@7.18.0':
    dependencies:
      '@typescript-eslint/types': 7.18.0
      '@typescript-eslint/visitor-keys': 7.18.0

  '@typescript-eslint/type-utils@7.18.0(eslint@8.57.0)(typescript@5.5.4)':
    dependencies:
      '@typescript-eslint/typescript-estree': 7.18.0(typescript@5.5.4)
      '@typescript-eslint/utils': 7.18.0(eslint@8.57.0)(typescript@5.5.4)
      debug: 4.4.0
      eslint: 8.57.0
      ts-api-utils: 1.3.0(typescript@5.5.4)
    optionalDependencies:
      typescript: 5.5.4
    transitivePeerDependencies:
      - supports-color

  '@typescript-eslint/types@7.18.0': {}

  '@typescript-eslint/typescript-estree@7.18.0(typescript@5.5.4)':
    dependencies:
      '@typescript-eslint/types': 7.18.0
      '@typescript-eslint/visitor-keys': 7.18.0
      debug: 4.4.0
      globby: 11.1.0
      is-glob: 4.0.3
      minimatch: 9.0.5
      semver: 7.7.1
      ts-api-utils: 1.3.0(typescript@5.5.4)
    optionalDependencies:
      typescript: 5.5.4
    transitivePeerDependencies:
      - supports-color

  '@typescript-eslint/utils@7.18.0(eslint@8.57.0)(typescript@5.5.4)':
    dependencies:
      '@eslint-community/eslint-utils': 4.4.0(eslint@8.57.0)
      '@typescript-eslint/scope-manager': 7.18.0
      '@typescript-eslint/types': 7.18.0
      '@typescript-eslint/typescript-estree': 7.18.0(typescript@5.5.4)
      eslint: 8.57.0
    transitivePeerDependencies:
      - supports-color
      - typescript

  '@typescript-eslint/visitor-keys@7.18.0':
    dependencies:
      '@typescript-eslint/types': 7.18.0
      eslint-visitor-keys: 3.4.3

  '@ungap/structured-clone@1.2.0': {}

  '@unrs/resolver-binding-darwin-arm64@1.7.2':
    optional: true

  '@unrs/resolver-binding-darwin-x64@1.7.2':
    optional: true

  '@unrs/resolver-binding-freebsd-x64@1.7.2':
    optional: true

  '@unrs/resolver-binding-linux-arm-gnueabihf@1.7.2':
    optional: true

  '@unrs/resolver-binding-linux-arm-musleabihf@1.7.2':
    optional: true

  '@unrs/resolver-binding-linux-arm64-gnu@1.7.2':
    optional: true

  '@unrs/resolver-binding-linux-arm64-musl@1.7.2':
    optional: true

  '@unrs/resolver-binding-linux-ppc64-gnu@1.7.2':
    optional: true

  '@unrs/resolver-binding-linux-riscv64-gnu@1.7.2':
    optional: true

  '@unrs/resolver-binding-linux-riscv64-musl@1.7.2':
    optional: true

  '@unrs/resolver-binding-linux-s390x-gnu@1.7.2':
    optional: true

  '@unrs/resolver-binding-linux-x64-gnu@1.7.2':
    optional: true

  '@unrs/resolver-binding-linux-x64-musl@1.7.2':
    optional: true

  '@unrs/resolver-binding-wasm32-wasi@1.7.2':
    dependencies:
      '@napi-rs/wasm-runtime': 0.2.9
    optional: true

  '@unrs/resolver-binding-win32-arm64-msvc@1.7.2':
    optional: true

  '@unrs/resolver-binding-win32-ia32-msvc@1.7.2':
    optional: true

  '@unrs/resolver-binding-win32-x64-msvc@1.7.2':
    optional: true

  '@vitest/expect@3.1.3':
    dependencies:
      '@vitest/spy': 3.1.3
      '@vitest/utils': 3.1.3
      chai: 5.2.0
      tinyrainbow: 2.0.0

  '@vitest/mocker@3.1.3(vite@6.3.4(@types/node@22.15.16)(lightningcss@1.29.2)(tsx@4.19.4)(yaml@2.7.1))':
    dependencies:
      '@vitest/spy': 3.1.3
      estree-walker: 3.0.3
      magic-string: 0.30.17
    optionalDependencies:
      vite: 6.3.4(@types/node@22.15.16)(lightningcss@1.29.2)(tsx@4.19.4)(yaml@2.7.1)

  '@vitest/pretty-format@3.1.3':
    dependencies:
      tinyrainbow: 2.0.0

  '@vitest/runner@3.1.3':
    dependencies:
      '@vitest/utils': 3.1.3
      pathe: 2.0.3

  '@vitest/snapshot@3.1.3':
    dependencies:
      '@vitest/pretty-format': 3.1.3
      magic-string: 0.30.17
      pathe: 2.0.3

  '@vitest/spy@3.1.3':
    dependencies:
      tinyspy: 3.0.2

  '@vitest/utils@3.1.3':
    dependencies:
      '@vitest/pretty-format': 3.1.3
      loupe: 3.1.3
      tinyrainbow: 2.0.0

  '@whatwg-node/fetch@0.9.23':
    dependencies:
      '@whatwg-node/node-fetch': 0.6.0
      urlpattern-polyfill: 10.1.0

  '@whatwg-node/node-fetch@0.6.0':
    dependencies:
      '@kamilkisiela/fast-url-parser': 1.1.4
      busboy: 1.6.0
      fast-querystring: 1.1.2
      tslib: 2.8.1

  accepts@2.0.0:
    dependencies:
      mime-types: 3.0.1
      negotiator: 1.0.0

  acorn-jsx@5.3.2(acorn@8.14.0):
    dependencies:
      acorn: 8.14.0

  acorn-walk@8.3.2: {}

  acorn-walk@8.3.4:
    dependencies:
      acorn: 8.14.1

  acorn@8.14.0: {}

  acorn@8.14.1: {}

  agent-base@7.1.3: {}

  agents@0.0.87(@cloudflare/workers-types@4.20250508.0)(react@19.1.0):
    dependencies:
      '@modelcontextprotocol/sdk': 1.11.2
      ai: 4.3.15(react@19.1.0)(zod@3.24.4)
      cron-schedule: 5.0.4
      nanoid: 5.1.5
      partyserver: 0.0.71(@cloudflare/workers-types@4.20250508.0)
      partysocket: 1.1.4
      react: 19.1.0
      zod: 3.24.4
    transitivePeerDependencies:
      - '@cloudflare/workers-types'
      - supports-color

  aggregate-error@3.1.0:
    dependencies:
      clean-stack: 2.2.0
      indent-string: 4.0.0

  ai@4.3.15(react@19.1.0)(zod@3.24.4):
    dependencies:
      '@ai-sdk/provider': 1.1.3
      '@ai-sdk/provider-utils': 2.2.8(zod@3.24.4)
      '@ai-sdk/react': 1.2.12(react@19.1.0)(zod@3.24.4)
      '@ai-sdk/ui-utils': 1.2.11(zod@3.24.4)
      '@opentelemetry/api': 1.9.0
      jsondiffpatch: 0.6.0
      zod: 3.24.4
    optionalDependencies:
      react: 19.1.0

  ajv@6.12.6:
    dependencies:
      fast-deep-equal: 3.1.3
      fast-json-stable-stringify: 2.1.0
      json-schema-traverse: 0.4.1
      uri-js: 4.4.1

  ansi-colors@4.1.3: {}

  ansi-escapes@4.3.2:
    dependencies:
      type-fest: 0.21.3

  ansi-regex@5.0.1: {}

  ansi-regex@6.1.0: {}

  ansi-styles@3.2.1:
    dependencies:
      color-convert: 1.9.3

  ansi-styles@4.3.0:
    dependencies:
      color-convert: 2.0.1

  ansi-styles@6.2.1: {}

  arg@4.1.3: {}

  argparse@1.0.10:
    dependencies:
      sprintf-js: 1.0.3

  argparse@2.0.1: {}

  array-buffer-byte-length@1.0.1:
    dependencies:
      call-bind: 1.0.7
      is-array-buffer: 3.0.4

  array-includes@3.1.8:
    dependencies:
      call-bind: 1.0.7
      define-properties: 1.2.1
      es-abstract: 1.23.3
      es-object-atoms: 1.0.0
      get-intrinsic: 1.2.4
      is-string: 1.0.7

  array-union@2.1.0: {}

  array.prototype.findlastindex@1.2.5:
    dependencies:
      call-bind: 1.0.7
      define-properties: 1.2.1
      es-abstract: 1.23.3
      es-errors: 1.3.0
      es-object-atoms: 1.0.0
      es-shim-unscopables: 1.0.2

  array.prototype.flat@1.3.2:
    dependencies:
      call-bind: 1.0.7
      define-properties: 1.2.1
      es-abstract: 1.23.3
      es-shim-unscopables: 1.0.2

  array.prototype.flatmap@1.3.2:
    dependencies:
      call-bind: 1.0.7
      define-properties: 1.2.1
      es-abstract: 1.23.3
      es-shim-unscopables: 1.0.2

  arraybuffer.prototype.slice@1.0.3:
    dependencies:
      array-buffer-byte-length: 1.0.1
      call-bind: 1.0.7
      define-properties: 1.2.1
      es-abstract: 1.23.3
      es-errors: 1.3.0
      get-intrinsic: 1.2.4
      is-array-buffer: 3.0.4
      is-shared-array-buffer: 1.0.3

  as-table@1.0.55:
    dependencies:
      printable-characters: 1.0.42

  assertion-error@2.0.1: {}

  ast-types@0.13.4:
    dependencies:
      tslib: 2.8.1

  available-typed-arrays@1.0.7:
    dependencies:
      possible-typed-array-names: 1.0.0

  balanced-match@1.0.2: {}

  base64-js@1.5.1: {}

  basic-ftp@5.0.5: {}

  better-path-resolve@1.0.0:
    dependencies:
      is-windows: 1.0.2

  birpc@0.2.14: {}

  bl@4.1.0:
    dependencies:
      buffer: 5.7.1
      inherits: 2.0.4
      readable-stream: 3.6.2

  blake3-wasm@2.1.5: {}

  body-parser@2.2.0:
    dependencies:
      bytes: 3.1.2
      content-type: 1.0.5
      debug: 4.4.0
      http-errors: 2.0.0
      iconv-lite: 0.6.3
      on-finished: 2.4.1
      qs: 6.14.0
      raw-body: 3.0.0
      type-is: 2.0.1
    transitivePeerDependencies:
      - supports-color

  brace-expansion@1.1.11:
    dependencies:
      balanced-match: 1.0.2
      concat-map: 0.0.1

  brace-expansion@2.0.1:
    dependencies:
      balanced-match: 1.0.2

  braces@3.0.3:
    dependencies:
      fill-range: 7.1.1

  buffer@5.7.1:
    dependencies:
      base64-js: 1.5.1
      ieee754: 1.2.1

  busboy@1.6.0:
    dependencies:
      streamsearch: 1.1.0

  bytes@3.1.2: {}

  cac@6.7.14: {}

  call-bind-apply-helpers@1.0.2:
    dependencies:
      es-errors: 1.3.0
      function-bind: 1.1.2

  call-bind@1.0.7:
    dependencies:
      es-define-property: 1.0.0
      es-errors: 1.3.0
      function-bind: 1.1.2
      get-intrinsic: 1.2.4
      set-function-length: 1.2.2

  call-bound@1.0.4:
    dependencies:
      call-bind-apply-helpers: 1.0.2
      get-intrinsic: 1.3.0

  callsites@3.1.0: {}

  camel-case@3.0.0:
    dependencies:
      no-case: 2.3.2
      upper-case: 1.1.3

  chai@5.2.0:
    dependencies:
      assertion-error: 2.0.1
      check-error: 2.1.1
      deep-eql: 5.0.2
      loupe: 3.1.3
      pathval: 2.0.0

  chalk-template@1.1.0:
    dependencies:
      chalk: 5.4.1

  chalk@2.4.2:
    dependencies:
      ansi-styles: 3.2.1
      escape-string-regexp: 1.0.5
      supports-color: 5.5.0

  chalk@3.0.0:
    dependencies:
      ansi-styles: 4.3.0
      supports-color: 7.2.0

  chalk@4.1.2:
    dependencies:
      ansi-styles: 4.3.0
      supports-color: 7.2.0

  chalk@5.4.1: {}

  change-case@3.1.0:
    dependencies:
      camel-case: 3.0.0
      constant-case: 2.0.0
      dot-case: 2.1.1
      header-case: 1.0.1
      is-lower-case: 1.1.3
      is-upper-case: 1.1.2
      lower-case: 1.1.4
      lower-case-first: 1.0.2
      no-case: 2.3.2
      param-case: 2.1.1
      pascal-case: 2.0.1
      path-case: 2.1.1
      sentence-case: 2.1.1
      snake-case: 2.1.0
      swap-case: 1.1.2
      title-case: 2.1.1
      upper-case: 1.1.3
      upper-case-first: 1.1.2

  chardet@0.7.0: {}

  check-error@2.1.1: {}

  ci-info@3.9.0: {}

  cjs-module-lexer@1.3.1: {}

  clean-stack@2.2.0: {}

  cli-cursor@3.1.0:
    dependencies:
      restore-cursor: 3.1.0

  cli-cursor@5.0.0:
    dependencies:
      restore-cursor: 5.1.0

  cli-spinners@2.9.2: {}

  cli-table3@0.6.5:
    dependencies:
      string-width: 4.2.3
    optionalDependencies:
      '@colors/colors': 1.5.0

  cli-width@3.0.0: {}

  clone@1.0.4: {}

  color-convert@1.9.3:
    dependencies:
      color-name: 1.1.3

  color-convert@2.0.1:
    dependencies:
      color-name: 1.1.4

  color-name@1.1.3: {}

  color-name@1.1.4: {}

  color-string@1.9.1:
    dependencies:
      color-name: 1.1.4
      simple-swizzle: 0.2.2
    optional: true

  color@4.2.3:
    dependencies:
      color-convert: 2.0.1
      color-string: 1.9.1
    optional: true

  commander@10.0.1: {}

  commander@13.1.0: {}

  concat-map@0.0.1: {}

  constant-case@2.0.0:
    dependencies:
      snake-case: 2.1.0
      upper-case: 1.1.3

  content-disposition@1.0.0:
    dependencies:
      safe-buffer: 5.2.1

  content-type@1.0.5: {}

  cookie-signature@1.2.2: {}

  cookie@0.7.1: {}

  core-js-pure@3.41.0: {}

  cors@2.8.5:
    dependencies:
      object-assign: 4.1.1
      vary: 1.1.2

  cosmiconfig@9.0.0(typescript@5.5.4):
    dependencies:
      env-paths: 2.2.1
      import-fresh: 3.3.1
      js-yaml: 4.1.0
      parse-json: 5.2.0
    optionalDependencies:
      typescript: 5.5.4

  create-require@1.1.1: {}

  cron-schedule@5.0.4: {}

  cross-spawn@7.0.3:
    dependencies:
      path-key: 3.1.1
      shebang-command: 2.0.0
      which: 2.0.2

  cross-spawn@7.0.6:
    dependencies:
      path-key: 3.1.1
      shebang-command: 2.0.0
      which: 2.0.2

  data-uri-to-buffer@2.0.2: {}

  data-uri-to-buffer@6.0.2: {}

  data-view-buffer@1.0.1:
    dependencies:
      call-bind: 1.0.7
      es-errors: 1.3.0
      is-data-view: 1.0.1

  data-view-byte-length@1.0.1:
    dependencies:
      call-bind: 1.0.7
      es-errors: 1.3.0
      is-data-view: 1.0.1

  data-view-byte-offset@1.0.0:
    dependencies:
      call-bind: 1.0.7
      es-errors: 1.3.0
      is-data-view: 1.0.1

  debug@3.2.7:
    dependencies:
      ms: 2.1.3

  debug@4.3.5:
    dependencies:
      ms: 2.1.2

  debug@4.4.0:
    dependencies:
      ms: 2.1.3

  deep-eql@5.0.2: {}

  deep-extend@0.6.0: {}

  deep-is@0.1.4: {}

  defaults@1.0.4:
    dependencies:
      clone: 1.0.4

  define-data-property@1.1.4:
    dependencies:
      es-define-property: 1.0.0
      es-errors: 1.3.0
      gopd: 1.0.1

  define-properties@1.2.1:
    dependencies:
      define-data-property: 1.1.4
      has-property-descriptors: 1.0.2
      object-keys: 1.1.1

  defu@6.1.4: {}

  degenerator@5.0.1:
    dependencies:
      ast-types: 0.13.4
      escodegen: 2.1.0
      esprima: 4.0.1

  del@5.1.0:
    dependencies:
      globby: 10.0.2
      graceful-fs: 4.2.11
      is-glob: 4.0.3
      is-path-cwd: 2.2.0
      is-path-inside: 3.0.3
      p-map: 3.0.0
      rimraf: 3.0.2
      slash: 3.0.0

  depd@2.0.0: {}

  dequal@2.0.3: {}

  detect-indent@6.1.0: {}

  detect-indent@7.0.1: {}

  detect-libc@2.0.4:
    optional: true

  detect-newline@4.0.1: {}

  devalue@4.3.3: {}

  diff-match-patch@1.0.5: {}

  diff@4.0.2: {}

  dir-glob@3.0.1:
    dependencies:
      path-type: 4.0.0

  doctrine@2.1.0:
    dependencies:
      esutils: 2.0.3

  doctrine@3.0.0:
    dependencies:
      esutils: 2.0.3

  dot-case@2.1.1:
    dependencies:
      no-case: 2.3.2

  dotenv@16.0.3: {}

  dunder-proto@1.0.1:
    dependencies:
      call-bind-apply-helpers: 1.0.2
      es-errors: 1.3.0
      gopd: 1.2.0

  ee-first@1.1.1: {}

  effect@3.13.10:
    dependencies:
      '@standard-schema/spec': 1.0.0
      fast-check: 3.23.2

  emoji-regex@10.4.0: {}

  emoji-regex@8.0.0: {}

  empathic@1.1.0: {}

  encodeurl@2.0.0: {}

  enquirer@2.4.1:
    dependencies:
      ansi-colors: 4.1.3
      strip-ansi: 6.0.1

  env-paths@2.2.1: {}

  error-ex@1.3.2:
    dependencies:
      is-arrayish: 0.2.1

  es-abstract@1.23.3:
    dependencies:
      array-buffer-byte-length: 1.0.1
      arraybuffer.prototype.slice: 1.0.3
      available-typed-arrays: 1.0.7
      call-bind: 1.0.7
      data-view-buffer: 1.0.1
      data-view-byte-length: 1.0.1
      data-view-byte-offset: 1.0.0
      es-define-property: 1.0.0
      es-errors: 1.3.0
      es-object-atoms: 1.0.0
      es-set-tostringtag: 2.0.3
      es-to-primitive: 1.2.1
      function.prototype.name: 1.1.6
      get-intrinsic: 1.2.4
      get-symbol-description: 1.0.2
      globalthis: 1.0.4
      gopd: 1.0.1
      has-property-descriptors: 1.0.2
      has-proto: 1.0.3
      has-symbols: 1.0.3
      hasown: 2.0.2
      internal-slot: 1.0.7
      is-array-buffer: 3.0.4
      is-callable: 1.2.7
      is-data-view: 1.0.1
      is-negative-zero: 2.0.3
      is-regex: 1.1.4
      is-shared-array-buffer: 1.0.3
      is-string: 1.0.7
      is-typed-array: 1.1.13
      is-weakref: 1.0.2
      object-inspect: 1.13.2
      object-keys: 1.1.1
      object.assign: 4.1.5
      regexp.prototype.flags: 1.5.2
      safe-array-concat: 1.1.2
      safe-regex-test: 1.0.3
      string.prototype.trim: 1.2.9
      string.prototype.trimend: 1.0.8
      string.prototype.trimstart: 1.0.8
      typed-array-buffer: 1.0.2
      typed-array-byte-length: 1.0.1
      typed-array-byte-offset: 1.0.2
      typed-array-length: 1.0.6
      unbox-primitive: 1.0.2
      which-typed-array: 1.1.15

  es-define-property@1.0.0:
    dependencies:
      get-intrinsic: 1.2.4

  es-define-property@1.0.1: {}

  es-errors@1.3.0: {}

  es-module-lexer@1.7.0: {}

  es-object-atoms@1.0.0:
    dependencies:
      es-errors: 1.3.0

  es-object-atoms@1.1.1:
    dependencies:
      es-errors: 1.3.0

  es-set-tostringtag@2.0.3:
    dependencies:
      get-intrinsic: 1.2.4
      has-tostringtag: 1.0.2
      hasown: 2.0.2

  es-shim-unscopables@1.0.2:
    dependencies:
      hasown: 2.0.2

  es-to-primitive@1.2.1:
    dependencies:
      is-callable: 1.2.7
      is-date-object: 1.0.5
      is-symbol: 1.0.4

  esbuild@0.25.4:
    optionalDependencies:
      '@esbuild/aix-ppc64': 0.25.4
      '@esbuild/android-arm': 0.25.4
      '@esbuild/android-arm64': 0.25.4
      '@esbuild/android-x64': 0.25.4
      '@esbuild/darwin-arm64': 0.25.4
      '@esbuild/darwin-x64': 0.25.4
      '@esbuild/freebsd-arm64': 0.25.4
      '@esbuild/freebsd-x64': 0.25.4
      '@esbuild/linux-arm': 0.25.4
      '@esbuild/linux-arm64': 0.25.4
      '@esbuild/linux-ia32': 0.25.4
      '@esbuild/linux-loong64': 0.25.4
      '@esbuild/linux-mips64el': 0.25.4
      '@esbuild/linux-ppc64': 0.25.4
      '@esbuild/linux-riscv64': 0.25.4
      '@esbuild/linux-s390x': 0.25.4
      '@esbuild/linux-x64': 0.25.4
      '@esbuild/netbsd-arm64': 0.25.4
      '@esbuild/netbsd-x64': 0.25.4
      '@esbuild/openbsd-arm64': 0.25.4
      '@esbuild/openbsd-x64': 0.25.4
      '@esbuild/sunos-x64': 0.25.4
      '@esbuild/win32-arm64': 0.25.4
      '@esbuild/win32-ia32': 0.25.4
      '@esbuild/win32-x64': 0.25.4

  escape-html@1.0.3: {}

  escape-string-regexp@1.0.5: {}

  escape-string-regexp@4.0.0: {}

  escodegen@2.1.0:
    dependencies:
      esprima: 4.0.1
      estraverse: 5.3.0
      esutils: 2.0.3
    optionalDependencies:
      source-map: 0.6.1

  eslint-config-prettier@9.1.0(eslint@8.57.0):
    dependencies:
      eslint: 8.57.0

  eslint-config-turbo@2.5.3(eslint@8.57.0)(turbo@2.5.3):
    dependencies:
      eslint: 8.57.0
      eslint-plugin-turbo: 2.5.3(eslint@8.57.0)(turbo@2.5.3)
      turbo: 2.5.3

  eslint-import-resolver-node@0.3.9:
    dependencies:
      debug: 3.2.7
      is-core-module: 2.15.1
      resolve: 1.22.8
    transitivePeerDependencies:
      - supports-color

  eslint-import-resolver-typescript@4.3.4(eslint-plugin-import@2.31.0)(eslint@8.57.0):
    dependencies:
      debug: 4.4.0
      eslint: 8.57.0
      get-tsconfig: 4.10.0
      is-bun-module: 2.0.0
      stable-hash: 0.0.5
      tinyglobby: 0.2.13
      unrs-resolver: 1.7.2
    optionalDependencies:
      eslint-plugin-import: 2.31.0(@typescript-eslint/parser@7.18.0(eslint@8.57.0)(typescript@5.5.4))(eslint-import-resolver-typescript@4.3.4)(eslint@8.57.0)
    transitivePeerDependencies:
      - supports-color

  eslint-module-utils@2.12.0(@typescript-eslint/parser@7.18.0(eslint@8.57.0)(typescript@5.5.4))(eslint-import-resolver-node@0.3.9)(eslint-import-resolver-typescript@4.3.4)(eslint@8.57.0):
    dependencies:
      debug: 3.2.7
    optionalDependencies:
      '@typescript-eslint/parser': 7.18.0(eslint@8.57.0)(typescript@5.5.4)
      eslint: 8.57.0
      eslint-import-resolver-node: 0.3.9
      eslint-import-resolver-typescript: 4.3.4(eslint-plugin-import@2.31.0)(eslint@8.57.0)
    transitivePeerDependencies:
      - supports-color

  eslint-plugin-import@2.31.0(@typescript-eslint/parser@7.18.0(eslint@8.57.0)(typescript@5.5.4))(eslint-import-resolver-typescript@4.3.4)(eslint@8.57.0):
    dependencies:
      '@rtsao/scc': 1.1.0
      array-includes: 3.1.8
      array.prototype.findlastindex: 1.2.5
      array.prototype.flat: 1.3.2
      array.prototype.flatmap: 1.3.2
      debug: 3.2.7
      doctrine: 2.1.0
      eslint: 8.57.0
      eslint-import-resolver-node: 0.3.9
      eslint-module-utils: 2.12.0(@typescript-eslint/parser@7.18.0(eslint@8.57.0)(typescript@5.5.4))(eslint-import-resolver-node@0.3.9)(eslint-import-resolver-typescript@4.3.4)(eslint@8.57.0)
      hasown: 2.0.2
      is-core-module: 2.15.1
      is-glob: 4.0.3
      minimatch: 3.1.2
      object.fromentries: 2.0.8
      object.groupby: 1.0.3
      object.values: 1.2.0
      semver: 6.3.1
      string.prototype.trimend: 1.0.8
      tsconfig-paths: 3.15.0
    optionalDependencies:
      '@typescript-eslint/parser': 7.18.0(eslint@8.57.0)(typescript@5.5.4)
    transitivePeerDependencies:
      - eslint-import-resolver-typescript
      - eslint-import-resolver-webpack
      - supports-color

  eslint-plugin-only-warn@1.1.0: {}

  eslint-plugin-react-hooks@4.6.2(eslint@8.57.0):
    dependencies:
      eslint: 8.57.0

  eslint-plugin-turbo@2.5.3(eslint@8.57.0)(turbo@2.5.3):
    dependencies:
      dotenv: 16.0.3
      eslint: 8.57.0
      turbo: 2.5.3

  eslint-plugin-unused-imports@3.2.0(@typescript-eslint/eslint-plugin@7.18.0(@typescript-eslint/parser@7.18.0(eslint@8.57.0)(typescript@5.5.4))(eslint@8.57.0)(typescript@5.5.4))(eslint@8.57.0):
    dependencies:
      eslint: 8.57.0
      eslint-rule-composer: 0.3.0
    optionalDependencies:
      '@typescript-eslint/eslint-plugin': 7.18.0(@typescript-eslint/parser@7.18.0(eslint@8.57.0)(typescript@5.5.4))(eslint@8.57.0)(typescript@5.5.4)

  eslint-rule-composer@0.3.0: {}

  eslint-scope@7.2.2:
    dependencies:
      esrecurse: 4.3.0
      estraverse: 5.3.0

  eslint-visitor-keys@3.4.3: {}

  eslint@8.57.0:
    dependencies:
      '@eslint-community/eslint-utils': 4.4.0(eslint@8.57.0)
      '@eslint-community/regexpp': 4.11.0
      '@eslint/eslintrc': 2.1.4
      '@eslint/js': 8.57.0
      '@humanwhocodes/config-array': 0.11.14
      '@humanwhocodes/module-importer': 1.0.1
      '@nodelib/fs.walk': 1.2.8
      '@ungap/structured-clone': 1.2.0
      ajv: 6.12.6
      chalk: 4.1.2
      cross-spawn: 7.0.3
      debug: 4.3.5
      doctrine: 3.0.0
      escape-string-regexp: 4.0.0
      eslint-scope: 7.2.2
      eslint-visitor-keys: 3.4.3
      espree: 9.6.1
      esquery: 1.5.0
      esutils: 2.0.3
      fast-deep-equal: 3.1.3
      file-entry-cache: 6.0.1
      find-up: 5.0.0
      glob-parent: 6.0.2
      globals: 13.24.0
      graphemer: 1.4.0
      ignore: 5.3.1
      imurmurhash: 0.1.4
      is-glob: 4.0.3
      is-path-inside: 3.0.3
      js-yaml: 4.1.0
      json-stable-stringify-without-jsonify: 1.0.1
      levn: 0.4.1
      lodash.merge: 4.6.2
      minimatch: 3.1.2
      natural-compare: 1.4.0
      optionator: 0.9.3
      strip-ansi: 6.0.1
      text-table: 0.2.0
    transitivePeerDependencies:
      - supports-color

  espree@9.6.1:
    dependencies:
      acorn: 8.14.0
      acorn-jsx: 5.3.2(acorn@8.14.0)
      eslint-visitor-keys: 3.4.3

  esprima@4.0.1: {}

  esquery@1.5.0:
    dependencies:
      estraverse: 5.3.0

  esrecurse@4.3.0:
    dependencies:
      estraverse: 5.3.0

  estraverse@5.3.0: {}

  estree-walker@2.0.2: {}

  estree-walker@3.0.3:
    dependencies:
      '@types/estree': 1.0.6

  esutils@2.0.3: {}

  etag@1.8.1: {}

  event-target-polyfill@0.0.4: {}

  eventsource-parser@3.0.2: {}

  eventsource@3.0.7:
    dependencies:
      eventsource-parser: 3.0.2

  execa@5.1.1:
    dependencies:
      cross-spawn: 7.0.6
      get-stream: 6.0.1
      human-signals: 2.1.0
      is-stream: 2.0.1
      merge-stream: 2.0.0
      npm-run-path: 4.0.1
      onetime: 5.1.2
      signal-exit: 3.0.7
      strip-final-newline: 2.0.0

  exit-hook@2.2.1: {}

  expect-type@1.2.1: {}

  express-rate-limit@7.5.0(express@5.1.0):
    dependencies:
      express: 5.1.0

  express@5.1.0:
    dependencies:
      accepts: 2.0.0
      body-parser: 2.2.0
      content-disposition: 1.0.0
      content-type: 1.0.5
      cookie: 0.7.1
      cookie-signature: 1.2.2
      debug: 4.4.0
      encodeurl: 2.0.0
      escape-html: 1.0.3
      etag: 1.8.1
      finalhandler: 2.1.0
      fresh: 2.0.0
      http-errors: 2.0.0
      merge-descriptors: 2.0.0
      mime-types: 3.0.1
      on-finished: 2.4.1
      once: 1.4.0
      parseurl: 1.3.3
      proxy-addr: 2.0.7
      qs: 6.14.0
      range-parser: 1.2.1
      router: 2.2.0
      send: 1.2.0
      serve-static: 2.2.0
      statuses: 2.0.1
      type-is: 2.0.1
      vary: 1.1.2
    transitivePeerDependencies:
      - supports-color

  exsolve@1.0.4: {}

  extendable-error@0.1.7: {}

  external-editor@3.1.0:
    dependencies:
      chardet: 0.7.0
      iconv-lite: 0.4.24
      tmp: 0.0.33

  fast-check@3.23.2:
    dependencies:
      pure-rand: 6.1.0

  fast-decode-uri-component@1.0.1: {}

  fast-deep-equal@3.1.3: {}

  fast-glob@3.3.3:
    dependencies:
      '@nodelib/fs.stat': 2.0.5
      '@nodelib/fs.walk': 1.2.8
      glob-parent: 5.1.2
      merge2: 1.4.1
      micromatch: 4.0.8

  fast-json-stable-stringify@2.1.0: {}

  fast-levenshtein@2.0.6: {}

  fast-querystring@1.1.2:
    dependencies:
      fast-decode-uri-component: 1.0.1

  fastq@1.17.1:
    dependencies:
      reusify: 1.0.4

  fdir@6.4.4(picomatch@4.0.2):
    optionalDependencies:
      picomatch: 4.0.2

  figures@3.2.0:
    dependencies:
      escape-string-regexp: 1.0.5

  file-entry-cache@6.0.1:
    dependencies:
      flat-cache: 3.2.0

  fill-range@7.1.1:
    dependencies:
      to-regex-range: 5.0.1

  finalhandler@2.1.0:
    dependencies:
      debug: 4.4.0
      encodeurl: 2.0.0
      escape-html: 1.0.3
      on-finished: 2.4.1
      parseurl: 1.3.3
      statuses: 2.0.1
    transitivePeerDependencies:
      - supports-color

  find-up@4.1.0:
    dependencies:
      locate-path: 5.0.0
      path-exists: 4.0.0

  find-up@5.0.0:
    dependencies:
      locate-path: 6.0.0
      path-exists: 4.0.0

  flat-cache@3.2.0:
    dependencies:
      flatted: 3.3.3
      keyv: 4.5.4
      rimraf: 3.0.2

  flatted@3.3.3: {}

  for-each@0.3.3:
    dependencies:
      is-callable: 1.2.7

  forwarded@0.2.0: {}

  fresh@2.0.0: {}

  fs-extra@10.1.0:
    dependencies:
      graceful-fs: 4.2.11
      jsonfile: 6.1.0
      universalify: 2.0.1

  fs-extra@7.0.1:
    dependencies:
      graceful-fs: 4.2.11
      jsonfile: 4.0.0
      universalify: 0.1.2

  fs-extra@8.1.0:
    dependencies:
      graceful-fs: 4.2.11
      jsonfile: 4.0.0
      universalify: 0.1.2

  fs.realpath@1.0.0: {}

  fsevents@2.3.3:
    optional: true

  function-bind@1.1.2: {}

  function.prototype.name@1.1.6:
    dependencies:
      call-bind: 1.0.7
      define-properties: 1.2.1
      es-abstract: 1.23.3
      functions-have-names: 1.2.3

  functions-have-names@1.2.3: {}

  get-east-asian-width@1.3.0: {}

  get-intrinsic@1.2.4:
    dependencies:
      es-errors: 1.3.0
      function-bind: 1.1.2
      has-proto: 1.0.3
      has-symbols: 1.0.3
      hasown: 2.0.2

  get-intrinsic@1.3.0:
    dependencies:
      call-bind-apply-helpers: 1.0.2
      es-define-property: 1.0.1
      es-errors: 1.3.0
      es-object-atoms: 1.1.1
      function-bind: 1.1.2
      get-proto: 1.0.1
      gopd: 1.2.0
      has-symbols: 1.1.0
      hasown: 2.0.2
      math-intrinsics: 1.1.0

  get-port@7.1.0: {}

  get-proto@1.0.1:
    dependencies:
      dunder-proto: 1.0.1
      es-object-atoms: 1.1.1

  get-source@2.0.12:
    dependencies:
      data-uri-to-buffer: 2.0.2
      source-map: 0.6.1

  get-stream@6.0.1: {}

  get-symbol-description@1.0.2:
    dependencies:
      call-bind: 1.0.7
      es-errors: 1.3.0
      get-intrinsic: 1.2.4

  get-tsconfig@4.10.0:
    dependencies:
      resolve-pkg-maps: 1.0.0

  get-uri@6.0.4:
    dependencies:
      basic-ftp: 5.0.5
      data-uri-to-buffer: 6.0.2
      debug: 4.4.0
    transitivePeerDependencies:
      - supports-color

  git-hooks-list@4.1.1: {}

  glob-parent@5.1.2:
    dependencies:
      is-glob: 4.0.3

  glob-parent@6.0.2:
    dependencies:
      is-glob: 4.0.3

  glob-to-regexp@0.4.1: {}

  glob@7.2.3:
    dependencies:
      fs.realpath: 1.0.0
      inflight: 1.0.6
      inherits: 2.0.4
      minimatch: 3.1.2
      once: 1.4.0
      path-is-absolute: 1.0.1

  globals@11.12.0: {}

  globals@13.24.0:
    dependencies:
      type-fest: 0.20.2

  globalthis@1.0.4:
    dependencies:
      define-properties: 1.2.1
      gopd: 1.0.1

  globby@10.0.2:
    dependencies:
      '@types/glob': 7.2.0
      array-union: 2.1.0
      dir-glob: 3.0.1
      fast-glob: 3.3.3
      glob: 7.2.3
      ignore: 5.3.2
      merge2: 1.4.1
      slash: 3.0.0

  globby@11.1.0:
    dependencies:
      array-union: 2.1.0
      dir-glob: 3.0.1
      fast-glob: 3.3.3
      ignore: 5.3.2
      merge2: 1.4.1
      slash: 3.0.0

  globby@14.1.0:
    dependencies:
      '@sindresorhus/merge-streams': 2.3.0
      fast-glob: 3.3.3
      ignore: 7.0.3
      path-type: 6.0.0
      slash: 5.1.0
      unicorn-magic: 0.3.0

  gopd@1.0.1:
    dependencies:
      get-intrinsic: 1.2.4

  gopd@1.2.0: {}

  graceful-fs@4.2.11: {}

  gradient-string@2.0.2:
    dependencies:
      chalk: 4.1.2
      tinygradient: 1.1.5

  graphemer@1.4.0: {}

  handlebars@4.7.8:
    dependencies:
      minimist: 1.2.8
      neo-async: 2.6.2
      source-map: 0.6.1
      wordwrap: 1.0.0
    optionalDependencies:
      uglify-js: 3.19.3

  has-bigints@1.0.2: {}

  has-flag@3.0.0: {}

  has-flag@4.0.0: {}

  has-property-descriptors@1.0.2:
    dependencies:
      es-define-property: 1.0.0

  has-proto@1.0.3: {}

  has-symbols@1.0.3: {}

  has-symbols@1.1.0: {}

  has-tostringtag@1.0.2:
    dependencies:
      has-symbols: 1.0.3

  hasown@2.0.2:
    dependencies:
      function-bind: 1.1.2

  header-case@1.0.1:
    dependencies:
      no-case: 2.3.2
      upper-case: 1.1.3

  hono@4.7.8: {}

  hosted-git-info@8.0.2:
    dependencies:
      lru-cache: 10.4.3

  http-codex@0.5.4: {}

  http-errors@2.0.0:
    dependencies:
      depd: 2.0.0
      inherits: 2.0.4
      setprototypeof: 1.2.0
      statuses: 2.0.1
      toidentifier: 1.0.1

  http-proxy-agent@7.0.2:
    dependencies:
      agent-base: 7.1.3
      debug: 4.4.0
    transitivePeerDependencies:
      - supports-color

  https-proxy-agent@7.0.6:
    dependencies:
      agent-base: 7.1.3
      debug: 4.4.0
    transitivePeerDependencies:
      - supports-color

  human-id@4.1.1: {}

  human-signals@2.1.0: {}

  iconv-lite@0.4.24:
    dependencies:
      safer-buffer: 2.1.2

  iconv-lite@0.6.3:
    dependencies:
      safer-buffer: 2.1.2

  ieee754@1.2.1: {}

  ignore@5.3.1: {}

  ignore@5.3.2: {}

  ignore@7.0.3: {}

  import-fresh@3.3.0:
    dependencies:
      parent-module: 1.0.1
      resolve-from: 4.0.0

  import-fresh@3.3.1:
    dependencies:
      parent-module: 1.0.1
      resolve-from: 4.0.0

  imurmurhash@0.1.4: {}

  indent-string@4.0.0: {}

  inflight@1.0.6:
    dependencies:
      once: 1.4.0
      wrappy: 1.0.2

  inherits@2.0.4: {}

  ini@1.3.8: {}

  inquirer@7.3.3:
    dependencies:
      ansi-escapes: 4.3.2
      chalk: 4.1.2
      cli-cursor: 3.1.0
      cli-width: 3.0.0
      external-editor: 3.1.0
      figures: 3.2.0
      lodash: 4.17.21
      mute-stream: 0.0.8
      run-async: 2.4.1
      rxjs: 6.6.7
      string-width: 4.2.3
      strip-ansi: 6.0.1
      through: 2.3.8

  inquirer@8.2.6:
    dependencies:
      ansi-escapes: 4.3.2
      chalk: 4.1.2
      cli-cursor: 3.1.0
      cli-width: 3.0.0
      external-editor: 3.1.0
      figures: 3.2.0
      lodash: 4.17.21
      mute-stream: 0.0.8
      ora: 5.4.1
      run-async: 2.4.1
      rxjs: 7.8.2
      string-width: 4.2.3
      strip-ansi: 6.0.1
      through: 2.3.8
      wrap-ansi: 6.2.0

  internal-slot@1.0.7:
    dependencies:
      es-errors: 1.3.0
      hasown: 2.0.2
      side-channel: 1.0.6

  ip-address@9.0.5:
    dependencies:
      jsbn: 1.1.0
      sprintf-js: 1.1.3

  ipaddr.js@1.9.1: {}

  is-array-buffer@3.0.4:
    dependencies:
      call-bind: 1.0.7
      get-intrinsic: 1.2.4

  is-arrayish@0.2.1: {}

  is-arrayish@0.3.2:
    optional: true

  is-bigint@1.0.4:
    dependencies:
      has-bigints: 1.0.2

  is-boolean-object@1.1.2:
    dependencies:
      call-bind: 1.0.7
      has-tostringtag: 1.0.2

  is-bun-module@2.0.0:
    dependencies:
      semver: 7.7.1

  is-callable@1.2.7: {}

  is-core-module@2.15.1:
    dependencies:
      hasown: 2.0.2

  is-core-module@2.16.1:
    dependencies:
      hasown: 2.0.2

  is-data-view@1.0.1:
    dependencies:
      is-typed-array: 1.1.13

  is-date-object@1.0.5:
    dependencies:
      has-tostringtag: 1.0.2

  is-extglob@2.1.1: {}

  is-fullwidth-code-point@3.0.0: {}

  is-glob@4.0.3:
    dependencies:
      is-extglob: 2.1.1

  is-interactive@1.0.0: {}

  is-interactive@2.0.0: {}

  is-lower-case@1.1.3:
    dependencies:
      lower-case: 1.1.4

  is-negative-zero@2.0.3: {}

  is-number-object@1.0.7:
    dependencies:
      has-tostringtag: 1.0.2

  is-number@7.0.0: {}

  is-path-cwd@2.2.0: {}

  is-path-inside@3.0.3: {}

  is-plain-obj@4.1.0: {}

  is-promise@4.0.0: {}

  is-regex@1.1.4:
    dependencies:
      call-bind: 1.0.7
      has-tostringtag: 1.0.2

  is-shared-array-buffer@1.0.3:
    dependencies:
      call-bind: 1.0.7

  is-stream@2.0.1: {}

  is-string@1.0.7:
    dependencies:
      has-tostringtag: 1.0.2

  is-subdir@1.2.0:
    dependencies:
      better-path-resolve: 1.0.0

  is-symbol@1.0.4:
    dependencies:
      has-symbols: 1.0.3

  is-typed-array@1.1.13:
    dependencies:
      which-typed-array: 1.1.15

  is-unicode-supported@0.1.0: {}

  is-unicode-supported@1.3.0: {}

  is-unicode-supported@2.1.0: {}

  is-upper-case@1.1.2:
    dependencies:
      upper-case: 1.1.3

  is-weakref@1.0.2:
    dependencies:
      call-bind: 1.0.7

  is-windows@1.0.2: {}

  isarray@2.0.5: {}

  isbinaryfile@4.0.10: {}

  isexe@2.0.0: {}

  isexe@3.1.1: {}

  js-tokens@4.0.0: {}

  js-yaml@3.14.1:
    dependencies:
      argparse: 1.0.10
      esprima: 4.0.1

  js-yaml@4.1.0:
    dependencies:
      argparse: 2.0.1

  jsbn@1.1.0: {}

  jsesc@3.1.0: {}

  json-buffer@3.0.1: {}

  json-parse-even-better-errors@2.3.1: {}

  json-parse-even-better-errors@4.0.0: {}

  json-schema-traverse@0.4.1: {}

  json-schema@0.4.0: {}

  json-stable-stringify-without-jsonify@1.0.1: {}

  json5@1.0.2:
    dependencies:
      minimist: 1.2.8

  jsonc-parser@3.3.1: {}

  jsondiffpatch@0.6.0:
    dependencies:
      '@types/diff-match-patch': 1.0.36
      chalk: 5.4.1
      diff-match-patch: 1.0.5

  jsonfile@4.0.0:
    optionalDependencies:
      graceful-fs: 4.2.11

  jsonfile@6.1.0:
    dependencies:
      universalify: 2.0.1
    optionalDependencies:
      graceful-fs: 4.2.11

  keyv@4.5.4:
    dependencies:
      json-buffer: 3.0.1

  kleur@3.0.3: {}

  levn@0.4.1:
    dependencies:
      prelude-ls: 1.2.1
      type-check: 0.4.0

  lightningcss-darwin-arm64@1.29.2:
    optional: true

  lightningcss-darwin-x64@1.29.2:
    optional: true

  lightningcss-freebsd-x64@1.29.2:
    optional: true

  lightningcss-linux-arm-gnueabihf@1.29.2:
    optional: true

  lightningcss-linux-arm64-gnu@1.29.2:
    optional: true

  lightningcss-linux-arm64-musl@1.29.2:
    optional: true

  lightningcss-linux-x64-gnu@1.29.2:
    optional: true

  lightningcss-linux-x64-musl@1.29.2:
    optional: true

  lightningcss-win32-arm64-msvc@1.29.2:
    optional: true

  lightningcss-win32-x64-msvc@1.29.2:
    optional: true

  lightningcss@1.29.2:
    dependencies:
      detect-libc: 2.0.4
    optionalDependencies:
      lightningcss-darwin-arm64: 1.29.2
      lightningcss-darwin-x64: 1.29.2
      lightningcss-freebsd-x64: 1.29.2
      lightningcss-linux-arm-gnueabihf: 1.29.2
      lightningcss-linux-arm64-gnu: 1.29.2
      lightningcss-linux-arm64-musl: 1.29.2
      lightningcss-linux-x64-gnu: 1.29.2
      lightningcss-linux-x64-musl: 1.29.2
      lightningcss-win32-arm64-msvc: 1.29.2
      lightningcss-win32-x64-msvc: 1.29.2
    optional: true

  lines-and-columns@1.2.4: {}

  locate-path@5.0.0:
    dependencies:
      p-locate: 4.1.0

  locate-path@6.0.0:
    dependencies:
      p-locate: 5.0.0

  lodash.get@4.4.2: {}

  lodash.merge@4.6.2: {}

  lodash.startcase@4.4.0: {}

  lodash@4.17.21: {}

  log-symbols@3.0.0:
    dependencies:
      chalk: 2.4.2

  log-symbols@4.1.0:
    dependencies:
      chalk: 4.1.2
      is-unicode-supported: 0.1.0

  log-symbols@6.0.0:
    dependencies:
      chalk: 5.4.1
      is-unicode-supported: 1.3.0

  loupe@3.1.3: {}

  lower-case-first@1.0.2:
    dependencies:
      lower-case: 1.1.4

  lower-case@1.1.4: {}

  lru-cache@10.4.3: {}

  lru-cache@7.18.3: {}

  magic-string@0.30.17:
    dependencies:
      '@jridgewell/sourcemap-codec': 1.5.0

  make-error@1.3.6: {}

  math-intrinsics@1.1.0: {}

  media-typer@1.1.0: {}

  memoize-one@6.0.0: {}

  memorystream@0.3.1: {}

  merge-descriptors@2.0.0: {}

  merge-stream@2.0.0: {}

  merge2@1.4.1: {}

  micromatch@4.0.8:
    dependencies:
      braces: 3.0.3
      picomatch: 2.3.1

  mime-db@1.52.0: {}

  mime-db@1.54.0: {}

  mime-types@2.1.35:
    dependencies:
      mime-db: 1.52.0

  mime-types@3.0.1:
    dependencies:
      mime-db: 1.54.0

  mime@3.0.0: {}

  mime@4.0.7: {}

  mimic-fn@2.1.0: {}

  mimic-function@5.0.1: {}

  miniflare@4.20250428.1:
    dependencies:
      '@cspotcode/source-map-support': 0.8.1
      acorn: 8.14.0
      acorn-walk: 8.3.2
      exit-hook: 2.2.1
      glob-to-regexp: 0.4.1
      stoppable: 1.1.0
      undici: 5.28.5
      workerd: 1.20250428.0
      ws: 8.18.0
      youch: 3.3.4
      zod: 3.22.3
    transitivePeerDependencies:
      - bufferutil
      - utf-8-validate

  miniflare@4.20250507.0:
    dependencies:
      '@cspotcode/source-map-support': 0.8.1
      acorn: 8.14.0
      acorn-walk: 8.3.2
      exit-hook: 2.2.1
      glob-to-regexp: 0.4.1
      stoppable: 1.1.0
      undici: 5.28.5
      workerd: 1.20250507.0
      ws: 8.18.0
      youch: 3.3.4
      zod: 3.22.3
    transitivePeerDependencies:
      - bufferutil
      - utf-8-validate

  minimatch@10.0.1:
    dependencies:
      brace-expansion: 2.0.1

  minimatch@3.1.2:
    dependencies:
      brace-expansion: 1.1.11

  minimatch@9.0.5:
    dependencies:
      brace-expansion: 2.0.1

  minimist@1.2.8: {}

  mkdirp@0.5.6:
    dependencies:
      minimist: 1.2.8

  mock-fs@5.5.0: {}

  mri@1.2.0: {}

  ms@2.1.2: {}

  ms@2.1.3: {}

  mustache@4.2.0: {}

  mute-stream@0.0.8: {}

  nanoid@3.3.8: {}

  nanoid@5.1.5: {}

  napi-postinstall@0.2.3: {}

  natural-compare@1.4.0: {}

  negotiator@1.0.0: {}

  neo-async@2.6.2: {}

  netmask@2.0.2: {}

  no-case@2.3.2:
    dependencies:
      lower-case: 1.1.4

  node-fetch-native@1.6.6: {}

  node-plop@0.26.3:
    dependencies:
      '@babel/runtime-corejs3': 7.26.10
      '@types/inquirer': 6.5.0
      change-case: 3.1.0
      del: 5.1.0
      globby: 10.0.2
      handlebars: 4.7.8
      inquirer: 7.3.3
      isbinaryfile: 4.0.10
      lodash.get: 4.4.2
      mkdirp: 0.5.6
      resolve: 1.22.10

  npm-normalize-package-bin@4.0.0: {}

  npm-package-arg@12.0.2:
    dependencies:
      hosted-git-info: 8.0.2
      proc-log: 5.0.0
      semver: 7.7.1
      validate-npm-package-name: 6.0.0

  npm-run-all2@8.0.1:
    dependencies:
      ansi-styles: 6.2.1
      cross-spawn: 7.0.6
      memorystream: 0.3.1
      minimatch: 10.0.1
      pidtree: 0.6.0
      read-package-json-fast: 4.0.0
      shell-quote: 1.8.2
      which: 5.0.0

  npm-run-path@4.0.1:
    dependencies:
      path-key: 3.1.1

  object-assign@4.1.1: {}

  object-inspect@1.13.2: {}

  object-inspect@1.13.4: {}

  object-keys@1.1.1: {}

  object.assign@4.1.5:
    dependencies:
      call-bind: 1.0.7
      define-properties: 1.2.1
      has-symbols: 1.0.3
      object-keys: 1.1.1

  object.fromentries@2.0.8:
    dependencies:
      call-bind: 1.0.7
      define-properties: 1.2.1
      es-abstract: 1.23.3
      es-object-atoms: 1.0.0

  object.groupby@1.0.3:
    dependencies:
      call-bind: 1.0.7
      define-properties: 1.2.1
      es-abstract: 1.23.3

  object.values@1.2.0:
    dependencies:
      call-bind: 1.0.7
      define-properties: 1.2.1
      es-object-atoms: 1.0.0

  ohash@2.0.11: {}

  on-finished@2.4.1:
    dependencies:
      ee-first: 1.1.1

  once@1.4.0:
    dependencies:
      wrappy: 1.0.2

  onetime@5.1.2:
    dependencies:
      mimic-fn: 2.1.0

  onetime@7.0.0:
    dependencies:
      mimic-function: 5.0.1

  optionator@0.9.3:
    dependencies:
      '@aashutoshrathi/word-wrap': 1.2.6
      deep-is: 0.1.4
      fast-levenshtein: 2.0.6
      levn: 0.4.1
      prelude-ls: 1.2.1
      type-check: 0.4.0

  ora@4.1.1:
    dependencies:
      chalk: 3.0.0
      cli-cursor: 3.1.0
      cli-spinners: 2.9.2
      is-interactive: 1.0.0
      log-symbols: 3.0.0
      mute-stream: 0.0.8
      strip-ansi: 6.0.1
      wcwidth: 1.0.1

  ora@5.4.1:
    dependencies:
      bl: 4.1.0
      chalk: 4.1.2
      cli-cursor: 3.1.0
      cli-spinners: 2.9.2
      is-interactive: 1.0.0
      is-unicode-supported: 0.1.0
      log-symbols: 4.1.0
      strip-ansi: 6.0.1
      wcwidth: 1.0.1

  ora@8.2.0:
    dependencies:
      chalk: 5.4.1
      cli-cursor: 5.0.0
      cli-spinners: 2.9.2
      is-interactive: 2.0.0
      is-unicode-supported: 2.1.0
      log-symbols: 6.0.0
      stdin-discarder: 0.2.2
      string-width: 7.2.0
      strip-ansi: 7.1.0

  os-tmpdir@1.0.2: {}

  outdent@0.5.0: {}

  p-filter@2.1.0:
    dependencies:
      p-map: 2.1.0

  p-limit@2.3.0:
    dependencies:
      p-try: 2.2.0

  p-limit@3.1.0:
    dependencies:
      yocto-queue: 0.1.0

  p-locate@4.1.0:
    dependencies:
      p-limit: 2.3.0

  p-locate@5.0.0:
    dependencies:
      p-limit: 3.1.0

  p-map@2.1.0: {}

  p-map@3.0.0:
    dependencies:
      aggregate-error: 3.1.0

  p-try@2.2.0: {}

  pac-proxy-agent@7.2.0:
    dependencies:
      '@tootallnate/quickjs-emscripten': 0.23.0
      agent-base: 7.1.3
      debug: 4.4.0
      get-uri: 6.0.4
      http-proxy-agent: 7.0.2
      https-proxy-agent: 7.0.6
      pac-resolver: 7.0.1
      socks-proxy-agent: 8.0.5
    transitivePeerDependencies:
      - supports-color

  pac-resolver@7.0.1:
    dependencies:
      degenerator: 5.0.1
      netmask: 2.0.2

  package-manager-detector@0.2.11:
    dependencies:
      quansync: 0.2.8

  param-case@2.1.1:
    dependencies:
      no-case: 2.3.2

  parent-module@1.0.1:
    dependencies:
      callsites: 3.1.0

  parse-json@5.2.0:
    dependencies:
      '@babel/code-frame': 7.26.2
      error-ex: 1.3.2
      json-parse-even-better-errors: 2.3.1
      lines-and-columns: 1.2.4

  parseurl@1.3.3: {}

  partyserver@0.0.71(@cloudflare/workers-types@4.20250508.0):
    dependencies:
      '@cloudflare/workers-types': 4.20250508.0
      nanoid: 5.1.5

  partysocket@1.1.4:
    dependencies:
      event-target-polyfill: 0.0.4

  pascal-case@2.0.1:
    dependencies:
      camel-case: 3.0.0
      upper-case-first: 1.1.2

  path-case@2.1.1:
    dependencies:
      no-case: 2.3.2

  path-exists@4.0.0: {}

  path-is-absolute@1.0.1: {}

  path-key@3.1.1: {}

  path-parse@1.0.7: {}

  path-to-regexp@6.3.0: {}

  path-to-regexp@8.2.0: {}

  path-type@4.0.0: {}

  path-type@6.0.0: {}

  pathe@2.0.3: {}

  pathval@2.0.0: {}

  picocolors@1.0.1: {}

  picocolors@1.1.1: {}

  picomatch@2.3.1: {}

  picomatch@4.0.2: {}

  pidtree@0.6.0: {}

  pify@4.0.1: {}

  pkce-challenge@5.0.0: {}

  possible-typed-array-names@1.0.0: {}

  postcss@8.5.3:
    dependencies:
      nanoid: 3.3.8
      picocolors: 1.1.1
      source-map-js: 1.2.1

  prelude-ls@1.2.1: {}

  prettier-plugin-packagejson@2.5.11(prettier@3.5.3):
    dependencies:
      sort-package-json: 3.2.0
      synckit: 0.11.4
    optionalDependencies:
      prettier: 3.5.3

  prettier@2.8.8: {}

  prettier@3.5.3: {}

  printable-characters@1.0.42: {}

  proc-log@5.0.0: {}

  prompts@2.4.2:
    dependencies:
      kleur: 3.0.3
      sisteransi: 1.0.5

  proxy-addr@2.0.7:
    dependencies:
      forwarded: 0.2.0
      ipaddr.js: 1.9.1

  proxy-agent@6.5.0:
    dependencies:
      agent-base: 7.1.3
      debug: 4.4.0
      http-proxy-agent: 7.0.2
      https-proxy-agent: 7.0.6
      lru-cache: 7.18.3
      pac-proxy-agent: 7.2.0
      proxy-from-env: 1.1.0
      socks-proxy-agent: 8.0.5
    transitivePeerDependencies:
      - supports-color

  proxy-from-env@1.1.0: {}

  punycode@2.3.1: {}

  pure-rand@6.1.0: {}

  qs@6.14.0:
    dependencies:
      side-channel: 1.1.0

  quansync@0.2.8: {}

  queue-microtask@1.2.3: {}

  range-parser@1.2.1: {}

  raw-body@3.0.0:
    dependencies:
      bytes: 3.1.2
      http-errors: 2.0.0
      iconv-lite: 0.6.3
      unpipe: 1.0.0

  rc@1.2.8:
    dependencies:
      deep-extend: 0.6.0
      ini: 1.3.8
      minimist: 1.2.8
      strip-json-comments: 2.0.1

  react@19.1.0: {}

  read-package-json-fast@4.0.0:
    dependencies:
      json-parse-even-better-errors: 4.0.0
      npm-normalize-package-bin: 4.0.0

  read-yaml-file@1.1.0:
    dependencies:
      graceful-fs: 4.2.11
      js-yaml: 3.14.1
      pify: 4.0.1
      strip-bom: 3.0.0

  read-yaml-file@2.1.0:
    dependencies:
      js-yaml: 4.1.0
      strip-bom: 4.0.0

  readable-stream@3.6.2:
    dependencies:
      inherits: 2.0.4
      string_decoder: 1.3.0
      util-deprecate: 1.0.2

  regenerator-runtime@0.14.1: {}

  regexp.prototype.flags@1.5.2:
    dependencies:
      call-bind: 1.0.7
      define-properties: 1.2.1
      es-errors: 1.3.0
      set-function-name: 2.0.2

  registry-auth-token@3.3.2:
    dependencies:
      rc: 1.2.8
      safe-buffer: 5.2.1

  registry-url@3.1.0:
    dependencies:
      rc: 1.2.8

  resolve-from@4.0.0: {}

  resolve-from@5.0.0: {}

  resolve-pkg-maps@1.0.0: {}

  resolve@1.22.10:
    dependencies:
      is-core-module: 2.16.1
      path-parse: 1.0.7
      supports-preserve-symlinks-flag: 1.0.0

  resolve@1.22.8:
    dependencies:
      is-core-module: 2.15.1
      path-parse: 1.0.7
      supports-preserve-symlinks-flag: 1.0.0

  restore-cursor@3.1.0:
    dependencies:
      onetime: 5.1.2
      signal-exit: 3.0.7

  restore-cursor@5.1.0:
    dependencies:
      onetime: 7.0.0
      signal-exit: 4.1.0

  reusify@1.0.4: {}

  rimraf@3.0.2:
    dependencies:
      glob: 7.2.3

  rollup@4.35.0:
    dependencies:
      '@types/estree': 1.0.6
    optionalDependencies:
      '@rollup/rollup-android-arm-eabi': 4.35.0
      '@rollup/rollup-android-arm64': 4.35.0
      '@rollup/rollup-darwin-arm64': 4.35.0
      '@rollup/rollup-darwin-x64': 4.35.0
      '@rollup/rollup-freebsd-arm64': 4.35.0
      '@rollup/rollup-freebsd-x64': 4.35.0
      '@rollup/rollup-linux-arm-gnueabihf': 4.35.0
      '@rollup/rollup-linux-arm-musleabihf': 4.35.0
      '@rollup/rollup-linux-arm64-gnu': 4.35.0
      '@rollup/rollup-linux-arm64-musl': 4.35.0
      '@rollup/rollup-linux-loongarch64-gnu': 4.35.0
      '@rollup/rollup-linux-powerpc64le-gnu': 4.35.0
      '@rollup/rollup-linux-riscv64-gnu': 4.35.0
      '@rollup/rollup-linux-s390x-gnu': 4.35.0
      '@rollup/rollup-linux-x64-gnu': 4.35.0
      '@rollup/rollup-linux-x64-musl': 4.35.0
      '@rollup/rollup-win32-arm64-msvc': 4.35.0
      '@rollup/rollup-win32-ia32-msvc': 4.35.0
      '@rollup/rollup-win32-x64-msvc': 4.35.0
      fsevents: 2.3.3

  router@2.2.0:
    dependencies:
      debug: 4.4.0
      depd: 2.0.0
      is-promise: 4.0.0
      parseurl: 1.3.3
      path-to-regexp: 8.2.0
    transitivePeerDependencies:
      - supports-color

  run-async@2.4.1: {}

  run-parallel@1.2.0:
    dependencies:
      queue-microtask: 1.2.3

  rxjs@6.6.7:
    dependencies:
      tslib: 1.14.1

  rxjs@7.8.2:
    dependencies:
      tslib: 2.8.1

  safe-array-concat@1.1.2:
    dependencies:
      call-bind: 1.0.7
      get-intrinsic: 1.2.4
      has-symbols: 1.0.3
      isarray: 2.0.5

  safe-buffer@5.2.1: {}

  safe-regex-test@1.0.3:
    dependencies:
      call-bind: 1.0.7
      es-errors: 1.3.0
      is-regex: 1.1.4

  safer-buffer@2.1.2: {}

  secure-json-parse@2.7.0: {}

  semver@6.3.1: {}

  semver@7.6.2: {}

  semver@7.7.1: {}

  send@1.2.0:
    dependencies:
      debug: 4.4.0
      encodeurl: 2.0.0
      escape-html: 1.0.3
      etag: 1.8.1
      fresh: 2.0.0
      http-errors: 2.0.0
      mime-types: 3.0.1
      ms: 2.1.3
      on-finished: 2.4.1
      range-parser: 1.2.1
      statuses: 2.0.1
    transitivePeerDependencies:
      - supports-color

  sentence-case@2.1.1:
    dependencies:
      no-case: 2.3.2
      upper-case-first: 1.1.2

  serve-static@2.2.0:
    dependencies:
      encodeurl: 2.0.0
      escape-html: 1.0.3
      parseurl: 1.3.3
      send: 1.2.0
    transitivePeerDependencies:
      - supports-color

  set-function-length@1.2.2:
    dependencies:
      define-data-property: 1.1.4
      es-errors: 1.3.0
      function-bind: 1.1.2
      get-intrinsic: 1.2.4
      gopd: 1.0.1
      has-property-descriptors: 1.0.2

  set-function-name@2.0.2:
    dependencies:
      define-data-property: 1.1.4
      es-errors: 1.3.0
      functions-have-names: 1.2.3
      has-property-descriptors: 1.0.2

  setprototypeof@1.2.0: {}

  sharp@0.33.5:
    dependencies:
      color: 4.2.3
      detect-libc: 2.0.4
      semver: 7.7.1
    optionalDependencies:
      '@img/sharp-darwin-arm64': 0.33.5
      '@img/sharp-darwin-x64': 0.33.5
      '@img/sharp-libvips-darwin-arm64': 1.0.4
      '@img/sharp-libvips-darwin-x64': 1.0.4
      '@img/sharp-libvips-linux-arm': 1.0.5
      '@img/sharp-libvips-linux-arm64': 1.0.4
      '@img/sharp-libvips-linux-s390x': 1.0.4
      '@img/sharp-libvips-linux-x64': 1.0.4
      '@img/sharp-libvips-linuxmusl-arm64': 1.0.4
      '@img/sharp-libvips-linuxmusl-x64': 1.0.4
      '@img/sharp-linux-arm': 0.33.5
      '@img/sharp-linux-arm64': 0.33.5
      '@img/sharp-linux-s390x': 0.33.5
      '@img/sharp-linux-x64': 0.33.5
      '@img/sharp-linuxmusl-arm64': 0.33.5
      '@img/sharp-linuxmusl-x64': 0.33.5
      '@img/sharp-wasm32': 0.33.5
      '@img/sharp-win32-ia32': 0.33.5
      '@img/sharp-win32-x64': 0.33.5
    optional: true

  shebang-command@2.0.0:
    dependencies:
      shebang-regex: 3.0.0

  shebang-regex@3.0.0: {}

  shell-quote@1.8.2: {}

  side-channel-list@1.0.0:
    dependencies:
      es-errors: 1.3.0
      object-inspect: 1.13.4

  side-channel-map@1.0.1:
    dependencies:
      call-bound: 1.0.4
      es-errors: 1.3.0
      get-intrinsic: 1.3.0
      object-inspect: 1.13.4

  side-channel-weakmap@1.0.2:
    dependencies:
      call-bound: 1.0.4
      es-errors: 1.3.0
      get-intrinsic: 1.3.0
      object-inspect: 1.13.4
      side-channel-map: 1.0.1

  side-channel@1.0.6:
    dependencies:
      call-bind: 1.0.7
      es-errors: 1.3.0
      get-intrinsic: 1.2.4
      object-inspect: 1.13.2

  side-channel@1.1.0:
    dependencies:
      es-errors: 1.3.0
      object-inspect: 1.13.4
      side-channel-list: 1.0.0
      side-channel-map: 1.0.1
      side-channel-weakmap: 1.0.2

  siginfo@2.0.0: {}

  signal-exit@3.0.7: {}

  signal-exit@4.1.0: {}

  simple-swizzle@0.2.2:
    dependencies:
      is-arrayish: 0.3.2
    optional: true

  sisteransi@1.0.5: {}

  slash@3.0.0: {}

  slash@5.1.0: {}

  slugify@1.6.6: {}

  smart-buffer@4.2.0: {}

  snake-case@2.1.0:
    dependencies:
      no-case: 2.3.2

  socks-proxy-agent@8.0.5:
    dependencies:
      agent-base: 7.1.3
      debug: 4.4.0
      socks: 2.8.4
    transitivePeerDependencies:
      - supports-color

  socks@2.8.4:
    dependencies:
      ip-address: 9.0.5
      smart-buffer: 4.2.0

  sort-object-keys@1.1.3: {}

  sort-package-json@3.2.0:
    dependencies:
      detect-indent: 7.0.1
      detect-newline: 4.0.1
      git-hooks-list: 4.1.1
      is-plain-obj: 4.1.0
      semver: 7.7.1
      sort-object-keys: 1.1.3
      tinyglobby: 0.2.13

  source-map-js@1.2.1: {}

  source-map@0.6.1: {}

  spawndamnit@3.0.1:
    dependencies:
      cross-spawn: 7.0.6
      signal-exit: 4.1.0

  sprintf-js@1.0.3: {}

  sprintf-js@1.1.3: {}

  stable-hash@0.0.5: {}

  stackback@0.0.2: {}

  stacktracey@2.1.8:
    dependencies:
      as-table: 1.0.55
      get-source: 2.0.12

  statuses@2.0.1: {}

  std-env@3.9.0: {}

  stdin-discarder@0.2.2: {}

  stoppable@1.1.0: {}

  streamsearch@1.1.0: {}

  string-width@4.2.3:
    dependencies:
      emoji-regex: 8.0.0
      is-fullwidth-code-point: 3.0.0
      strip-ansi: 6.0.1

  string-width@7.2.0:
    dependencies:
      emoji-regex: 10.4.0
      get-east-asian-width: 1.3.0
      strip-ansi: 7.1.0

  string.prototype.trim@1.2.9:
    dependencies:
      call-bind: 1.0.7
      define-properties: 1.2.1
      es-abstract: 1.23.3
      es-object-atoms: 1.0.0

  string.prototype.trimend@1.0.8:
    dependencies:
      call-bind: 1.0.7
      define-properties: 1.2.1
      es-object-atoms: 1.0.0

  string.prototype.trimstart@1.0.8:
    dependencies:
      call-bind: 1.0.7
      define-properties: 1.2.1
      es-object-atoms: 1.0.0

  string_decoder@1.3.0:
    dependencies:
      safe-buffer: 5.2.1

  strip-ansi@6.0.1:
    dependencies:
      ansi-regex: 5.0.1

  strip-ansi@7.1.0:
    dependencies:
      ansi-regex: 6.1.0

  strip-bom@3.0.0: {}

  strip-bom@4.0.0: {}

  strip-final-newline@2.0.0: {}

  strip-json-comments@2.0.1: {}

  strip-json-comments@3.1.1: {}

  supports-color@5.5.0:
    dependencies:
      has-flag: 3.0.0

  supports-color@7.2.0:
    dependencies:
      has-flag: 4.0.0

  supports-preserve-symlinks-flag@1.0.0: {}

  swap-case@1.1.2:
    dependencies:
      lower-case: 1.1.4
      upper-case: 1.1.3

  swr@2.3.3(react@19.1.0):
    dependencies:
      dequal: 2.0.3
      react: 19.1.0
      use-sync-external-store: 1.5.0(react@19.1.0)

  synckit@0.11.4:
    dependencies:
      '@pkgr/core': 0.2.4
      tslib: 2.8.1

  syncpack@13.0.4(typescript@5.5.4):
    dependencies:
      chalk: 5.4.1
      chalk-template: 1.1.0
      commander: 13.1.0
      cosmiconfig: 9.0.0(typescript@5.5.4)
      effect: 3.13.10
      enquirer: 2.4.1
      fast-check: 3.23.2
      globby: 14.1.0
      jsonc-parser: 3.3.1
      minimatch: 9.0.5
      npm-package-arg: 12.0.2
      ora: 8.2.0
      prompts: 2.4.2
      read-yaml-file: 2.1.0
      semver: 7.7.1
      tightrope: 0.2.0
      ts-toolbelt: 9.6.0
    transitivePeerDependencies:
      - typescript

  term-size@2.2.1: {}

  text-table@0.2.0: {}

  throttleit@2.1.0: {}

  through@2.3.8: {}

  tightrope@0.2.0: {}

  tinybench@2.9.0: {}

  tinycolor2@1.6.0: {}

  tinyexec@0.3.2: {}

  tinyglobby@0.2.13:
    dependencies:
      fdir: 6.4.4(picomatch@4.0.2)
      picomatch: 4.0.2

  tinygradient@1.1.5:
    dependencies:
      '@types/tinycolor2': 1.4.6
      tinycolor2: 1.6.0

  tinypool@1.0.2: {}

  tinyrainbow@2.0.0: {}

  tinyspy@3.0.2: {}

  title-case@2.1.1:
    dependencies:
      no-case: 2.3.2
      upper-case: 1.1.3

  tmp@0.0.33:
    dependencies:
      os-tmpdir: 1.0.2

  to-regex-range@5.0.1:
    dependencies:
      is-number: 7.0.0

  toidentifier@1.0.1: {}

  ts-api-utils@1.3.0(typescript@5.5.4):
    dependencies:
      typescript: 5.5.4

  ts-node@10.9.2(@types/node@22.15.16)(typescript@5.5.4):
    dependencies:
      '@cspotcode/source-map-support': 0.8.1
      '@tsconfig/node10': 1.0.11
      '@tsconfig/node12': 1.0.11
      '@tsconfig/node14': 1.0.3
      '@tsconfig/node16': 1.0.4
      '@types/node': 22.15.16
      acorn: 8.14.1
      acorn-walk: 8.3.4
      arg: 4.1.3
      create-require: 1.1.1
      diff: 4.0.2
      make-error: 1.3.6
      typescript: 5.5.4
      v8-compile-cache-lib: 3.0.1
      yn: 3.1.1

  ts-pattern@5.7.0: {}

  ts-toolbelt@9.6.0: {}

  tsconfig-paths@3.15.0:
    dependencies:
      '@types/json5': 0.0.29
      json5: 1.0.2
      minimist: 1.2.8
      strip-bom: 3.0.0

  tslib@1.14.1: {}

  tslib@2.8.1: {}

  tsx@4.19.4:
    dependencies:
      esbuild: 0.25.4
      get-tsconfig: 4.10.0
    optionalDependencies:
      fsevents: 2.3.3

  turbo-darwin-64@2.5.3:
    optional: true

  turbo-darwin-arm64@2.5.3:
    optional: true

  turbo-linux-64@2.5.3:
    optional: true

  turbo-linux-arm64@2.5.3:
    optional: true

  turbo-windows-64@2.5.3:
    optional: true

  turbo-windows-arm64@2.5.3:
    optional: true

  turbo@2.5.3:
    optionalDependencies:
      turbo-darwin-64: 2.5.3
      turbo-darwin-arm64: 2.5.3
      turbo-linux-64: 2.5.3
      turbo-linux-arm64: 2.5.3
      turbo-windows-64: 2.5.3
      turbo-windows-arm64: 2.5.3

  type-check@0.4.0:
    dependencies:
      prelude-ls: 1.2.1

  type-fest@0.20.2: {}

  type-fest@0.21.3: {}

  type-is@2.0.1:
    dependencies:
      content-type: 1.0.5
      media-typer: 1.1.0
      mime-types: 3.0.1

  typed-array-buffer@1.0.2:
    dependencies:
      call-bind: 1.0.7
      es-errors: 1.3.0
      is-typed-array: 1.1.13

  typed-array-byte-length@1.0.1:
    dependencies:
      call-bind: 1.0.7
      for-each: 0.3.3
      gopd: 1.0.1
      has-proto: 1.0.3
      is-typed-array: 1.1.13

  typed-array-byte-offset@1.0.2:
    dependencies:
      available-typed-arrays: 1.0.7
      call-bind: 1.0.7
      for-each: 0.3.3
      gopd: 1.0.1
      has-proto: 1.0.3
      is-typed-array: 1.1.13

  typed-array-length@1.0.6:
    dependencies:
      call-bind: 1.0.7
      for-each: 0.3.3
      gopd: 1.0.1
      has-proto: 1.0.3
      is-typed-array: 1.1.13
      possible-typed-array-names: 1.0.0

  typescript@5.5.4: {}

  typescript@5.8.2: {}

  ufo@1.5.4: {}

  uglify-js@3.19.3:
    optional: true

  unbox-primitive@1.0.2:
    dependencies:
      call-bind: 1.0.7
      has-bigints: 1.0.2
      has-symbols: 1.0.3
      which-boxed-primitive: 1.0.2

  undici-types@6.21.0: {}

  undici@5.28.5:
    dependencies:
      '@fastify/busboy': 2.1.1

  unenv@2.0.0-rc.15:
    dependencies:
      defu: 6.1.4
      exsolve: 1.0.4
      ohash: 2.0.11
      pathe: 2.0.3
      ufo: 1.5.4

  unicorn-magic@0.3.0: {}

  universalify@0.1.2: {}

  universalify@2.0.1: {}

  unpipe@1.0.0: {}

  unrs-resolver@1.7.2:
    dependencies:
      napi-postinstall: 0.2.3
    optionalDependencies:
      '@unrs/resolver-binding-darwin-arm64': 1.7.2
      '@unrs/resolver-binding-darwin-x64': 1.7.2
      '@unrs/resolver-binding-freebsd-x64': 1.7.2
      '@unrs/resolver-binding-linux-arm-gnueabihf': 1.7.2
      '@unrs/resolver-binding-linux-arm-musleabihf': 1.7.2
      '@unrs/resolver-binding-linux-arm64-gnu': 1.7.2
      '@unrs/resolver-binding-linux-arm64-musl': 1.7.2
      '@unrs/resolver-binding-linux-ppc64-gnu': 1.7.2
      '@unrs/resolver-binding-linux-riscv64-gnu': 1.7.2
      '@unrs/resolver-binding-linux-riscv64-musl': 1.7.2
      '@unrs/resolver-binding-linux-s390x-gnu': 1.7.2
      '@unrs/resolver-binding-linux-x64-gnu': 1.7.2
      '@unrs/resolver-binding-linux-x64-musl': 1.7.2
      '@unrs/resolver-binding-wasm32-wasi': 1.7.2
      '@unrs/resolver-binding-win32-arm64-msvc': 1.7.2
      '@unrs/resolver-binding-win32-ia32-msvc': 1.7.2
      '@unrs/resolver-binding-win32-x64-msvc': 1.7.2

  update-check@1.5.4:
    dependencies:
      registry-auth-token: 3.3.2
      registry-url: 3.1.0

  upper-case-first@1.1.2:
    dependencies:
      upper-case: 1.1.3

  upper-case@1.1.3: {}

  uri-js@4.4.1:
    dependencies:
      punycode: 2.3.1

  urlpattern-polyfill@10.1.0: {}

  use-sync-external-store@1.5.0(react@19.1.0):
    dependencies:
      react: 19.1.0

  util-deprecate@1.0.2: {}

  v8-compile-cache-lib@3.0.1: {}

  validate-npm-package-name@5.0.1: {}

  validate-npm-package-name@6.0.0: {}

  vary@1.1.2: {}

  vite-node@3.1.3(@types/node@22.15.16)(lightningcss@1.29.2)(tsx@4.19.4)(yaml@2.7.1):
    dependencies:
      cac: 6.7.14
      debug: 4.4.0
      es-module-lexer: 1.7.0
      pathe: 2.0.3
      vite: 6.3.4(@types/node@22.15.16)(lightningcss@1.29.2)(tsx@4.19.4)(yaml@2.7.1)
    transitivePeerDependencies:
      - '@types/node'
      - jiti
      - less
      - lightningcss
      - sass
      - sass-embedded
      - stylus
      - sugarss
      - supports-color
      - terser
      - tsx
      - yaml

  vite@6.3.4(@types/node@22.15.16)(lightningcss@1.29.2)(tsx@4.19.4)(yaml@2.7.1):
    dependencies:
      esbuild: 0.25.4
      fdir: 6.4.4(picomatch@4.0.2)
      picomatch: 4.0.2
      postcss: 8.5.3
      rollup: 4.35.0
      tinyglobby: 0.2.13
    optionalDependencies:
      '@types/node': 22.15.16
      fsevents: 2.3.3
      lightningcss: 1.29.2
      tsx: 4.19.4
      yaml: 2.7.1

  vitest@3.1.3(@types/node@22.15.16)(lightningcss@1.29.2)(tsx@4.19.4)(yaml@2.7.1):
    dependencies:
      '@vitest/expect': 3.1.3
      '@vitest/mocker': 3.1.3(vite@6.3.4(@types/node@22.15.16)(lightningcss@1.29.2)(tsx@4.19.4)(yaml@2.7.1))
      '@vitest/pretty-format': 3.1.3
      '@vitest/runner': 3.1.3
      '@vitest/snapshot': 3.1.3
      '@vitest/spy': 3.1.3
      '@vitest/utils': 3.1.3
      chai: 5.2.0
      debug: 4.4.0
      expect-type: 1.2.1
      magic-string: 0.30.17
      pathe: 2.0.3
      std-env: 3.9.0
      tinybench: 2.9.0
      tinyexec: 0.3.2
      tinyglobby: 0.2.13
      tinypool: 1.0.2
      tinyrainbow: 2.0.0
      vite: 6.3.4(@types/node@22.15.16)(lightningcss@1.29.2)(tsx@4.19.4)(yaml@2.7.1)
      vite-node: 3.1.3(@types/node@22.15.16)(lightningcss@1.29.2)(tsx@4.19.4)(yaml@2.7.1)
      why-is-node-running: 2.3.0
    optionalDependencies:
      '@types/node': 22.15.16
    transitivePeerDependencies:
      - jiti
      - less
      - lightningcss
      - msw
      - sass
      - sass-embedded
      - stylus
      - sugarss
      - supports-color
      - terser
      - tsx
      - yaml

  wcwidth@1.0.1:
    dependencies:
      defaults: 1.0.4

  which-boxed-primitive@1.0.2:
    dependencies:
      is-bigint: 1.0.4
      is-boolean-object: 1.1.2
      is-number-object: 1.0.7
      is-string: 1.0.7
      is-symbol: 1.0.4

  which-typed-array@1.1.15:
    dependencies:
      available-typed-arrays: 1.0.7
      call-bind: 1.0.7
      for-each: 0.3.3
      gopd: 1.0.1
      has-tostringtag: 1.0.2

  which@2.0.2:
    dependencies:
      isexe: 2.0.0

  which@5.0.0:
    dependencies:
      isexe: 3.1.1

  why-is-node-running@2.3.0:
    dependencies:
      siginfo: 2.0.0
      stackback: 0.0.2

  wordwrap@1.0.0: {}

  workerd@1.20250428.0:
    optionalDependencies:
      '@cloudflare/workerd-darwin-64': 1.20250428.0
      '@cloudflare/workerd-darwin-arm64': 1.20250428.0
      '@cloudflare/workerd-linux-64': 1.20250428.0
      '@cloudflare/workerd-linux-arm64': 1.20250428.0
      '@cloudflare/workerd-windows-64': 1.20250428.0

  workerd@1.20250507.0:
    optionalDependencies:
      '@cloudflare/workerd-darwin-64': 1.20250507.0
      '@cloudflare/workerd-darwin-arm64': 1.20250507.0
      '@cloudflare/workerd-linux-64': 1.20250507.0
      '@cloudflare/workerd-linux-arm64': 1.20250507.0
      '@cloudflare/workerd-windows-64': 1.20250507.0

  workers-ai-provider@0.4.1:
    dependencies:
      '@ai-sdk/provider': 1.1.3
      '@cloudflare/workers-types': 4.20250508.0

  workers-tagged-logger@0.10.0:
    optionalDependencies:
      hono: 4.7.8

  wrangler@4.14.3(@cloudflare/workers-types@4.20250508.0):
    dependencies:
      '@cloudflare/kv-asset-handler': 0.4.0
      '@cloudflare/unenv-preset': 2.3.1(unenv@2.0.0-rc.15)(workerd@1.20250507.0)
      blake3-wasm: 2.1.5
      esbuild: 0.25.4
      miniflare: 4.20250507.0
      path-to-regexp: 6.3.0
      unenv: 2.0.0-rc.15
      workerd: 1.20250507.0
    optionalDependencies:
      '@cloudflare/workers-types': 4.20250508.0
      fsevents: 2.3.3
      sharp: 0.33.5
    transitivePeerDependencies:
      - bufferutil
      - utf-8-validate

  wrap-ansi@6.2.0:
    dependencies:
      ansi-styles: 4.3.0
      string-width: 4.2.3
      strip-ansi: 6.0.1

  wrappy@1.0.2: {}

  ws@8.18.0: {}

  yaml@2.7.1: {}

  yn@3.1.1: {}

  yocto-queue@0.1.0: {}

  youch@3.3.4:
    dependencies:
      cookie: 0.7.1
      mustache: 4.2.0
      stacktracey: 2.1.8

  zod-to-json-schema@3.24.5(zod@3.24.4):
    dependencies:
      zod: 3.24.4

  zod@3.22.3: {}

  zod@3.24.4: {}

  zx@8.5.3: {}<|MERGE_RESOLUTION|>--- conflicted
+++ resolved
@@ -74,11 +74,9 @@
       hono:
         specifier: 4.7.8
         version: 4.7.8
-<<<<<<< HEAD
       workers-ai-provider:
         specifier: 0.4.1
         version: 0.4.1
-=======
       mime:
         specifier: 4.0.7
         version: 4.0.7
@@ -88,7 +86,6 @@
       tsx:
         specifier: 4.19.4
         version: 4.19.4
->>>>>>> 115c9ed4
       workers-tagged-logger:
         specifier: 0.10.0
         version: 0.10.0
